import os
<<<<<<< HEAD
import time
=======
import pickle
from contextlib import nullcontext
>>>>>>> 2f685850
from pathlib import Path
from typing import Optional

import tiktoken
import torch
import torch.nn as nn
from datasets import load_dataset
<<<<<<< HEAD
from model import RLHF
=======
from model import GPT, GPTConfig, RLHF
>>>>>>> 2f685850
from tensordict.nn import TensorDictModule
from tensordict.prototype import tensorclass
from torch.distributed import destroy_process_group
from torch.nn.parallel import DistributedDataParallel as DDP
from tqdm import tqdm
from utils import init_ddp, load_and_update_config

from shared import (
    create_infinite_dataloader,
    create_lr_scheduler,
    init_model,
    setup,
)

HERE = Path(__file__).parent


class Collate(nn.Module):
    def __init__(self, device="cpu"):
        super().__init__()
        self.device = torch.device(device)

    def __call__(self, batch):
        if self.device.type == "cuda":
            batch = batch.pin_memory()
        return batch.to(self.device)


@tensorclass
class PairwiseDataset:
    chosen: torch.Tensor
    rejected: torch.Tensor
    reward: Optional[torch.Tensor] = None

    @classmethod
    def from_dataset(cls, dataset, max_length):
        # TODO: check dtypes
        data = cls(
            chosen=torch.zeros(len(dataset), max_length, dtype=torch.int32),
            rejected=torch.zeros(len(dataset), max_length, dtype=torch.int32),
            batch_size=[len(dataset)],
        )
        enc = tiktoken.get_encoding("gpt2")
        i = 0

        for sample in tqdm(dataset, total=len(dataset)):
            prompt = sample["prompt"]
            chosen = sample["chosen"]
            rejected = sample["rejected"]

            if len(chosen.split()) < 5 or len(rejected.split()) < 5:
                continue

            chosen = "\n".join([prompt, chosen])
            rejected = "\n".join([prompt, rejected])

            chosen = enc.encode(
                "<|startoftext|>" + chosen + "<|endoftext|>", allowed_special="all"
            )[-max_length:]
            rejected = enc.encode(
                "<|startoftext|>" + rejected + "<|endoftext|>", allowed_special="all"
            )[-max_length:]

            if chosen == rejected:
                continue

            data[i] = cls(
                chosen=torch.Tensor(chosen),
                rejected=torch.Tensor(rejected),
                batch_size=[],
            )
            i += 1

        # index because we will have skipped some datapoints
        return data[:i]


def create_datasets(config):
    # Make pairwise datasets for training
    print("Creating pairwise datasets")
    data_path = "CarperAI/openai_summarize_comparisons"
    train_data = PairwiseDataset.from_dataset(
        load_dataset(data_path, split="train"), max_length=config["block_size"]
    )
    val_data = PairwiseDataset.from_dataset(
        load_dataset(data_path, split="test"), max_length=config["block_size"]
    )

    return train_data, val_data


def get_dataloaders(config):
    train_data, val_data = create_datasets(config)

    train_loader = create_infinite_dataloader(
        train_data, config, Collate(config["device"])
    )
    val_loader = create_infinite_dataloader(val_data, config, Collate(config["device"]))

    return train_loader, val_loader


# helps estimate an arbitrarily accurate loss over either split using many batches
def create_loss_estimator(config):
    @torch.no_grad()
    def estimate_loss(model, dataloader):
        losses = torch.zeros(config["eval_iters"])
        for k in range(config["eval_iters"]):
            batch = next(dataloader)
            with ctx:
                reward_chosen = model(batch.chosen)
                reward_rejected = model(batch.rejected)
                loss = -torch.log(torch.sigmoid(reward_chosen - reward_rejected)).mean()
            losses[k] = loss.item()
        return losses.mean()

    return estimate_loss


def train_reward_model(config):

    # GET DATA
    train_loader, val_loader = get_dataloaders(config)

    # FIXME: Don't like this. include it into model
    model, model_kwargs = init_model(config)
    model = RLHF(model, mode="reward", discrete_reward=False)

    print("Config of model: ", model.config)

    if config["init_multihead_from"] == "scratch":
        print("initializing multihead from scratch")
    else:
        if config["init_multihead_from"] == "resume":
            print(f"Resuming training from {config['out_dir_multihead']}")
            # resume training from a checkpoint.
            ckpt_path = os.path.join(config["out_dir_multihead"], "ckpt.pt")
            checkpoint = torch.load(ckpt_path, map_location=config["device"])
            state_dict = checkpoint["model"]
            # fix the keys of the state dictionary :(
            # honestly no idea how checkpoints sometimes get this prefix, have to debug more
            unwanted_prefix = "_orig_mod."
            for k in state_dict:
                if k.startswith(unwanted_prefix):
                    state_dict[k[len(unwanted_prefix) :]] = state_dict.pop(k)
            model.load_state_dict(state_dict)

    model.to(config["device"])

    model = TensorDictModule(model, in_keys=["input"], out_keys=["reward"])

    # compile the model
    if config["compile"]:
        print("compiling the model... (takes a ~minute)")
        model = torch.compile(model)  # requires PyTorch 2.0

    # FIXME: which one?
    # optimizer = torch.optim.AdamW(model.model.reward_head.parameters(), lr=1e-3)
    optimizer = torch.optim.AdamW(model.model.parameters(), lr=1e-4)

    # wrap model into DDP container
    if config["is_ddp"]:
        model = DDP(model, device_ids=[config["ddp_local_rank"]])

    # training loop
    local_iter_num = 0  # number of iterations in the lifetime of this process
    config["running_mfu"] = -1.0
    raw_model = (
        model.module.module if config["is_ddp"] else model.module
    )  # unwrap DDP container if needed
    loss = None
    # these will already have been set if resuming from previous checkpoint
    iter_num = config.setdefault("iter_num", 0)
    best_val_loss = config.setdefault("best_val_loss", 1e9)

    estimate_loss = create_loss_estimator(config)

    if config["decay_lr"]:
        lr_scheduler = create_lr_scheduler(config)
    else:

        def lr_scheduler(_):
            return config["learning_rate"]

    while True:
        # determine and set the learning rate for this iteration
        lr = lr_scheduler(iter_num)

        for param_group in optimizer.param_groups:
            param_group["lr"] = lr

        # # every once in a while evaluate the loss on train and val sets
        if iter_num % config["eval_interval"] == 0 and config["master_process"]:
            model.eval()
            losses = {
                "train": estimate_loss(model, train_loader),
                "val": estimate_loss(model, val_loader),
            }
            model.train()
            print(
                f"step {iter_num}: train loss {losses['train']:.4f}, val loss {losses['val']:.4f}"
            )
            if losses["val"] < best_val_loss or config["always_save_checkpoint"]:
                best_val_loss = losses["val"]
                if iter_num > 0:
                    checkpoint = {
                        "model": raw_model.state_dict(),
                        "optimizer": optimizer.state_dict(),
                        "model_kwargs": model_kwargs,
                        "iter_num": iter_num,
                        "best_val_loss": best_val_loss,
                        "config": config,
                    }
                    print(f"saving checkpoint to {config['out_dir']}")
                    torch.save(checkpoint, os.path.join(config["out_dir"], "ckpt.pt"))
        if iter_num == 0 and config["eval_only"]:
            break

        batch = next(train_loader)

        # TODO: check why is different from std model (missing micro gradients)

        # TODO: combine evaluate_loss function with this. it's almost the same thing
        # evaluate the loss
        reward_chosen = model(batch.chosen)
        reward_rejected = model(batch.rejected)
        loss = -torch.log(torch.sigmoid(reward_chosen - reward_rejected)).mean()

        optimizer.zero_grad(set_to_none=True)
        loss.backward()
        optimizer.step()

        iter_num += 1
        local_iter_num += 1

        # termination conditions
        if iter_num > config["max_iters"]:
            break

    if config["is_ddp"]:
        destroy_process_group()


if __name__ == "__main__":
    config = load_and_update_config("config/train_reward.yaml")
    # set up distributed training
    config.update(init_ddp(config["backend"], config["device"]))

    ctx = setup(config)
    train_reward_model(config)<|MERGE_RESOLUTION|>--- conflicted
+++ resolved
@@ -1,10 +1,4 @@
 import os
-<<<<<<< HEAD
-import time
-=======
-import pickle
-from contextlib import nullcontext
->>>>>>> 2f685850
 from pathlib import Path
 from typing import Optional
 
@@ -12,11 +6,7 @@
 import torch
 import torch.nn as nn
 from datasets import load_dataset
-<<<<<<< HEAD
 from model import RLHF
-=======
-from model import GPT, GPTConfig, RLHF
->>>>>>> 2f685850
 from tensordict.nn import TensorDictModule
 from tensordict.prototype import tensorclass
 from torch.distributed import destroy_process_group
