--- conflicted
+++ resolved
@@ -1310,15 +1310,9 @@
             p.data *= 0
 
         counter = 0
-<<<<<<< HEAD
         for key, p in loss_fn.qvalue_network_params.items(True, True):
             if not isinstance(key, tuple):
                 key = (key,)
-=======
-        for p in loss_fn.qvalue_network_params.values(
-            include_nested=True, leaves_only=True
-        ):
->>>>>>> a13a421a
             if not isinstance(p, nn.Parameter):
                 counter += 1
                 key = "_sep_".join(["qvalue_network", *key])
@@ -1327,15 +1321,8 @@
                 )
                 assert (p == getattr(loss_fn, mapped_param)).all()
                 assert (p == 0).all()
-<<<<<<< HEAD
         assert counter == len(loss_fn._actor_network_params.keys(True, True))
         assert counter == len(loss_fn.actor_network_params.keys(True, True))
-=======
-        assert counter == len(loss_fn._actor_network_params)
-        assert counter == len(
-            loss_fn.actor_network_params.keys(include_nested=True, leaves_only=True)
-        )
->>>>>>> a13a421a
 
         # check that params of the original actor are those of the loss_fn
         for p in actor.parameters():
@@ -1768,7 +1755,6 @@
         loss_critic.backward(retain_graph=True)
         # check that grads are independent and non null
         named_parameters = loss_fn.named_parameters()
-<<<<<<< HEAD
         for (name, _), p in zip(named_parameters, params):
             if p.grad is not None and p.grad.norm() > 0.0:
                 assert "actor" not in name
@@ -1794,53 +1780,6 @@
                 assert "critic" in name
         for param in params:
             param.grad = None
-=======
-        if _has_functorch:
-            for (name, _), p in zip(named_parameters, params):
-                if p.grad is not None and p.grad.norm() > 0.0:
-                    assert "actor" not in name
-                    assert "critic" in name
-                if p.grad is None:
-                    assert "actor" in name
-                    assert "critic" not in name
-        else:
-            for key, p in params.items(include_nested=True, leaves_only=True):
-                if p.grad is not None and p.grad.norm() > 0.0:
-                    assert "actor" not in key
-                    assert "value" in key or "critic" in key
-                if p.grad is None:
-                    assert "actor" in key
-                    assert "value" not in key and "critic" not in key
-
-        if _has_functorch:
-            for param in params:
-                param.grad = None
-        else:
-            for param in params.values(include_nested=True, leaves_only=True):
-                param.grad = None
-        loss_objective.backward()
-        named_parameters = loss_fn.named_parameters()
-        if _has_functorch:
-            for (name, _), p in zip(named_parameters, params):
-                if p.grad is not None and p.grad.norm() > 0.0:
-                    assert "actor" in name
-                    assert "critic" not in name
-                if p.grad is None:
-                    assert "actor" not in name
-                    assert "critic" in name
-            for param in params:
-                param.grad = None
-        else:
-            for key, p in params.items(include_nested=True, leaves_only=True):
-                if p.grad is not None and p.grad.norm() > 0.0:
-                    assert "actor" in key
-                    assert "value" not in key and "critic" not in key
-                if p.grad is None:
-                    assert "actor" not in key
-                    assert "value" in key or "critic" in key
-            for param in params.values(include_nested=True, leaves_only=True):
-                param.grad = None
->>>>>>> a13a421a
 
 
 class TestA2C:
@@ -2640,21 +2579,13 @@
 
     # total dist
     d0 = 0.0
-<<<<<<< HEAD
-    for (key, source_val) in upd._sources.flatten_keys(",").items():
-        key = "target_" + key
-        target_val = upd._targets[tuple(key.split(","))]
+    for (key, source_val) in upd._sources.items(True, True):
+        if not isinstance(key, tuple):
+            key = (key,)
+        key = ("_target_" + key[0], *key[1:])
+        target_val = upd._targets[key]
         assert target_val.dtype is source_val.dtype, key
         assert target_val.device == source_val.device, key
-=======
-    for (key, source_val) in upd._sources.items(include_nested=True, leaves_only=True):
-        key = (
-            (f"_target_{key[0]}", *key[1:])
-            if isinstance(key, tuple)
-            else f"_target_{key}"
-        )
-        target_val = upd._targets[key]
->>>>>>> a13a421a
         if target_val.dtype == torch.long:
             continue
         d0 += (target_val - source_val).norm().item()
@@ -2664,19 +2595,10 @@
         for i in range(value_network_update_interval + 1):
             # test that no update is occuring until value_network_update_interval
             d1 = 0.0
-<<<<<<< HEAD
-            for (key, source_val) in upd._sources.flatten_keys(",").items():
-                key = tuple(("target_" + key).split(","))
-=======
-            for (key, source_val) in upd._sources.items(
-                include_nested=True, leaves_only=True
-            ):
-                key = (
-                    (f"_target_{key[0]}", *key[1:])
-                    if isinstance(key, tuple)
-                    else f"_target_{key}"
-                )
->>>>>>> a13a421a
+            for (key, source_val) in upd._sources.items(True, True):
+                if not isinstance(key, tuple):
+                    key = (key,)
+                key = ("_target_" + key[0], *key[1:])
                 target_val = upd._targets[key]
                 if target_val.dtype == torch.long:
                     continue
@@ -2688,19 +2610,10 @@
         assert upd.counter == 0
         # test that a new update has occured
         d1 = 0.0
-<<<<<<< HEAD
-        for (key, source_val) in upd._sources.flatten_keys(",").items():
-            key = tuple(("target_" + key).split(","))
-=======
-        for (key, source_val) in upd._sources.items(
-            include_nested=True, leaves_only=True
-        ):
-            key = (
-                (f"_target_{key[0]}", *key[1:])
-                if isinstance(key, tuple)
-                else f"_target_{key}"
-            )
->>>>>>> a13a421a
+        for (key, source_val) in upd._sources.items(True, True):
+            if not isinstance(key, tuple):
+                key = (key,)
+            key = ("_target_" + key[0], *key[1:])
             target_val = upd._targets[key]
             if target_val.dtype == torch.long:
                 continue
@@ -2710,19 +2623,10 @@
     elif mode == "soft":
         upd.step()
         d1 = 0.0
-<<<<<<< HEAD
-        for (key, source_val) in upd._sources.flatten_keys(",").items():
-            key = tuple(("target_" + key).split(","))
-=======
-        for (key, source_val) in upd._sources.items(
-            include_nested=True, leaves_only=True
-        ):
-            key = (
-                (f"_target_{key[0]}", *key[1:])
-                if isinstance(key, tuple)
-                else f"_target_{key}"
-            )
->>>>>>> a13a421a
+        for (key, source_val) in upd._sources.items(True, True):
+            if not isinstance(key, tuple):
+                key = (key,)
+            key = ("_target_" + key[0], *key[1:])
             target_val = upd._targets[key]
             if target_val.dtype == torch.long:
                 continue
@@ -2732,17 +2636,10 @@
     upd.init_()
     upd.step()
     d2 = 0.0
-<<<<<<< HEAD
-    for (key, source_val) in upd._sources.flatten_keys(",").items():
-        key = tuple(("target_" + key).split(","))
-=======
-    for (key, source_val) in upd._sources.items(include_nested=True, leaves_only=True):
-        key = (
-            (f"_target_{key[0]}", *key[1:])
-            if isinstance(key, tuple)
-            else f"_target_{key}"
-        )
->>>>>>> a13a421a
+    for (key, source_val) in upd._sources.items(True, True):
+        if not isinstance(key, tuple):
+            key = (key,)
+        key = ("_target_" + key[0], *key[1:])
         target_val = upd._targets[key]
         if target_val.dtype == torch.long:
             continue
