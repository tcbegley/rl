# Copyright (c) Meta Platforms, Inc. and affiliates.
#
# This source code is licensed under the MIT license found in the
# LICENSE file in the root directory of this source tree.

import argparse
from copy import deepcopy

_has_functorch = True
FUNCTORCH_ERR = ""
try:
    import functorch as ft  # noqa

<<<<<<< HEAD
    make_functional_with_buffers = ft.make_functional_with_buffers
    FUNCTORCH_ERR = ""
except ImportError as FUNCTORCH_ERR:
    _has_functorch = False
    # make_functional_with_buffers = FunctionalModuleWithBuffers._create_from
=======
    make_functional_with_buffers = functorch.make_functional_with_buffers
except ImportError as err:
    _has_functorch = False
    make_functional_with_buffers = FunctionalModuleWithBuffers._create_from
    FUNCTORCH_ERR = str(err)
>>>>>>> 2788f06f

import numpy as np
import pytest
import torch
from _utils_internal import dtype_fixture, get_available_devices  # noqa
from mocking_classes import ContinuousActionConvMockEnv
from tensordict.nn import get_functional

# from torchrl.data.postprocs.utils import expand_as_right
from tensordict.tensordict import assert_allclose_td, TensorDict, TensorDictBase
from tensordict.utils import expand_as_right
from torch import autograd, nn
from torchrl.data import (
    CompositeSpec,
    DiscreteTensorSpec,
    MultOneHotDiscreteTensorSpec,
    NdBoundedTensorSpec,
    NdUnboundedContinuousTensorSpec,
    OneHotDiscreteTensorSpec,
)
from torchrl.data.postprocs.postprocs import MultiStep
from torchrl.envs.model_based.dreamer import DreamerEnv
from torchrl.envs.transforms import TensorDictPrimer, TransformedEnv
from torchrl.modules import (
    DistributionalQValueActor,
    QValueActor,
    SafeModule,
    SafeProbabilisticModule,
    SafeSequential,
    WorldModelWrapper,
)
from torchrl.modules.distributions.continuous import NormalParamWrapper, TanhNormal
from torchrl.modules.models.model_based import (
    DreamerActor,
    ObsDecoder,
    ObsEncoder,
    RSSMPosterior,
    RSSMPrior,
    RSSMRollout,
)
from torchrl.modules.models.models import MLP
from torchrl.modules.tensordict_module.actors import (
    Actor,
    ActorCriticOperator,
    ActorValueOperator,
    ProbabilisticActor,
    ValueOperator,
)
from torchrl.modules.utils import Buffer
from torchrl.objectives import (
    A2CLoss,
    ClipPPOLoss,
    DDPGLoss,
    DistributionalDQNLoss,
    DQNLoss,
    DreamerActorLoss,
    DreamerModelLoss,
    DreamerValueLoss,
    KLPENPPOLoss,
    PPOLoss,
    SACLoss,
)
from torchrl.objectives.common import LossModule
from torchrl.objectives.deprecated import DoubleREDQLoss_deprecated, REDQLoss_deprecated
from torchrl.objectives.redq import REDQLoss
from torchrl.objectives.reinforce import ReinforceLoss
from torchrl.objectives.utils import HardUpdate, hold_out_net, SoftUpdate
from torchrl.objectives.value.advantages import GAE, TDEstimate, TDLambdaEstimate
from torchrl.objectives.value.functional import (
    generalized_advantage_estimate,
    td_lambda_advantage_estimate,
    vec_generalized_advantage_estimate,
    vec_td_lambda_advantage_estimate,
)
from torchrl.objectives.value.utils import _custom_conv1d, _make_gammas_tensor


class _check_td_steady:
    def __init__(self, td):
        self.td_clone = td.clone()
        self.td = td

    def __enter__(self):
        pass

    def __exit__(self, exc_type, exc_val, exc_tb):
        assert (self.td.select(*self.td_clone.keys()) == self.td_clone).all()


def get_devices():
    devices = [torch.device("cpu")]
    for i in range(torch.cuda.device_count()):
        devices += [torch.device(f"cuda:{i}")]
    return devices


class TestDQN:
    seed = 0

    def _create_mock_actor(
        self,
        action_spec_type,
        batch=2,
        obs_dim=3,
        action_dim=4,
        device="cpu",
        is_nn_module=False,
    ):
        # Actor
        if action_spec_type == "one_hot":
            action_spec = OneHotDiscreteTensorSpec(action_dim)
        elif action_spec_type == "categorical":
            action_spec = DiscreteTensorSpec(action_dim)
        elif action_spec_type == "nd_bounded":
            action_spec = NdBoundedTensorSpec(
                -torch.ones(action_dim), torch.ones(action_dim), (action_dim,)
            )
        else:
            raise ValueError(f"Wrong {action_spec_type}")

        module = nn.Linear(obs_dim, action_dim)
        if is_nn_module:
            return module.to(device)
        actor = QValueActor(
            spec=CompositeSpec(
                action=action_spec, action_value=None, chosen_action_value=None
            ),
            module=module,
        ).to(device)
        return actor

    def _create_mock_distributional_actor(
        self,
        action_spec_type,
        batch=2,
        obs_dim=3,
        action_dim=4,
        atoms=5,
        vmin=1,
        vmax=5,
        is_nn_module=False,
    ):
        # Actor
        if action_spec_type == "mult_one_hot":
            action_spec = MultOneHotDiscreteTensorSpec([atoms] * action_dim)
        elif action_spec_type == "one_hot":
            action_spec = OneHotDiscreteTensorSpec(action_dim)
        elif action_spec_type == "categorical":
            action_spec = DiscreteTensorSpec(action_dim)
        else:
            raise ValueError(f"Wrong {action_spec_type}")
        support = torch.linspace(vmin, vmax, atoms, dtype=torch.float)
        module = MLP(obs_dim, (atoms, action_dim))
        # TODO: Fails tests with
        # TypeError: __init__() missing 1 required keyword-only argument: 'support'
        # DistributionalQValueActor initializer expects additional inputs.
        # if is_nn_module:
        #     return module
        actor = DistributionalQValueActor(
            spec=CompositeSpec(action=action_spec, action_value=None),
            module=module,
            support=support,
            action_space="categorical"
            if isinstance(action_spec, DiscreteTensorSpec)
            else "one_hot",
        )
        return actor

    def _create_mock_data_dqn(
        self,
        action_spec_type,
        batch=2,
        obs_dim=3,
        action_dim=4,
        atoms=None,
        device="cpu",
    ):
        # create a tensordict
        obs = torch.randn(batch, obs_dim)
        next_obs = torch.randn(batch, obs_dim)
        if atoms:
            action_value = torch.randn(batch, atoms, action_dim).softmax(-2)
            action = (
                action_value[..., 0, :] == action_value[..., 0, :].max(-1, True)[0]
            ).to(torch.long)
        else:
            action_value = torch.randn(batch, action_dim)
            action = (action_value == action_value.max(-1, True)[0]).to(torch.long)

        if action_spec_type == "categorical":
            action_value = torch.max(action_value, -1, keepdim=True)[0]
            action = torch.argmax(action, -1, keepdim=True)
        reward = torch.randn(batch, 1)
        done = torch.zeros(batch, 1, dtype=torch.bool)
        td = TensorDict(
            batch_size=(batch,),
            source={
                "observation": obs,
                "next": {"observation": next_obs},
                "done": done,
                "reward": reward,
                "action": action,
                "action_value": action_value,
            },
            device=device,
        )
        return td

    def _create_seq_mock_data_dqn(
        self,
        action_spec_type,
        batch=2,
        T=4,
        obs_dim=3,
        action_dim=4,
        atoms=None,
        device="cpu",
    ):
        # create a tensordict
        total_obs = torch.randn(batch, T + 1, obs_dim, device=device)
        obs = total_obs[:, :T]
        next_obs = total_obs[:, 1:]
        if atoms:
            action_value = torch.randn(
                batch, T, atoms, action_dim, device=device
            ).softmax(-2)
            action = (
                action_value[..., 0, :] == action_value[..., 0, :].max(-1, True)[0]
            ).to(torch.long)
        else:
            action_value = torch.randn(batch, T, action_dim, device=device)
            action = (action_value == action_value.max(-1, True)[0]).to(torch.long)

        if action_spec_type == "categorical":
            action_value = torch.max(action_value, -1, keepdim=True)[0]
            action = torch.argmax(action, -1, keepdim=True)
        reward = torch.randn(batch, T, 1, device=device)
        done = torch.zeros(batch, T, 1, dtype=torch.bool, device=device)
        mask = ~torch.zeros(batch, T, 1, dtype=torch.bool, device=device)
        td = TensorDict(
            batch_size=(batch, T),
            source={
                "observation": obs * mask.to(obs.dtype),
                "next": {"observation": next_obs * mask.to(obs.dtype)},
                "done": done,
                "mask": mask,
                "reward": reward * mask.to(obs.dtype),
                "action": action * mask.to(obs.dtype),
                "action_value": action_value
                * expand_as_right(mask.to(obs.dtype).squeeze(-1), action_value),
            },
        )
        return td

    # @pytest.mark.skipif(
    #     not _has_functorch, reason=f"functorch not installed: {FUNCTORCH_ERR}"
    # )
    # @pytest.mark.parametrize("delay_value", (False, True))
    # @pytest.mark.parametrize("device", get_available_devices())
    # @pytest.mark.parametrize(
    #     "action_spec_type", ("nd_bounded", "one_hot", "categorical")
    # )
    # @pytest.mark.parametrize("is_nn_module", (False, True))
    # def test_dqn(self, delay_value, device, action_spec_type, is_nn_module):
    #     torch.manual_seed(self.seed)
    #     actor = self._create_mock_actor(
    #         action_spec_type=action_spec_type, device=device, is_nn_module=is_nn_module
    #     )
    #     td = self._create_mock_data_dqn(
    #         action_spec_type=action_spec_type, device=device
    #     )
    #     loss_fn = DQNLoss(actor, gamma=0.9, loss_function="l2", delay_value=delay_value)
    #     with _check_td_steady(td):
    #         loss = loss_fn(td)
    #     assert loss_fn.priority_key in td.keys()
    #
    #     sum([item for _, item in loss.items()]).backward()
    #     assert torch.nn.utils.clip_grad.clip_grad_norm_(actor.parameters(), 1.0) > 0.0
    #
    #     # Check param update effect on targets
    #     target_value = [p.clone() for p in loss_fn.target_value_network_params]
    #     for p in loss_fn.parameters():
    #         p.data += torch.randn_like(p)
    #     target_value2 = [p.clone() for p in loss_fn.target_value_network_params]
    #     if loss_fn.delay_value:
    #         assert all((p1 == p2).all() for p1, p2 in zip(target_value, target_value2))
    #     else:
    #         assert not any(
    #             (p1 == p2).any() for p1, p2 in zip(target_value, target_value2)
    #         )
    #
    #     # check that policy is updated after parameter update
    #     parameters = [p.clone() for p in actor.parameters()]
    #     for p in loss_fn.parameters():
    #         p.data += torch.randn_like(p)
    #     assert all((p1 != p2).all() for p1, p2 in zip(parameters, actor.parameters()))

    # @pytest.mark.skipif(_has_functorch, reason="functorch installed")
    @pytest.mark.parametrize("delay_value", (False, True))
    @pytest.mark.parametrize("device", get_available_devices())
    @pytest.mark.parametrize(
        "action_spec_type", ("nd_bounded", "one_hot", "categorical")
    )
    def test_dqn_nofunctorch(self, delay_value, device, action_spec_type):
        torch.manual_seed(self.seed)
        actor = self._create_mock_actor(
            action_spec_type=action_spec_type, device=device
        )
        td = self._create_mock_data_dqn(
            action_spec_type=action_spec_type, device=device
        )
        loss_fn = DQNLoss(actor, gamma=0.9, loss_function="l2", delay_value=delay_value)
        with _check_td_steady(td):
            loss = loss_fn(td)
        assert loss_fn.priority_key in td.keys()

        sum([item for _, item in loss.items()]).backward()
        assert torch.nn.utils.clip_grad.clip_grad_norm_(actor.parameters(), 1.0) > 0.0

        # Check param update effect on targets
        target_value = loss_fn.target_value_network_params.clone()
        for p in loss_fn.parameters():
            p.data += torch.randn_like(p)
        target_value2 = loss_fn.target_value_network_params.clone()
        if loss_fn.delay_value:
            assert_allclose_td(target_value, target_value2)
        else:
            assert not (target_value == target_value2).any()

        # check that policy is updated after parameter update
        parameters = [p.clone() for p in actor.parameters()]
        for p in loss_fn.parameters():
            p.data += torch.randn_like(p)
        assert all((p1 != p2).all() for p1, p2 in zip(parameters, actor.parameters()))

    # @pytest.mark.skipif(
    #     not _has_functorch, reason=f"functorch not installed: {FUNCTORCH_ERR}"
    # )
    # @pytest.mark.parametrize("n", range(4))
    # @pytest.mark.parametrize("delay_value", (False, True))
    # @pytest.mark.parametrize("device", get_available_devices())
    # @pytest.mark.parametrize(
    #     "action_spec_type", ("nd_bounded", "one_hot", "categorical")
    # )
    # def test_dqn_batcher(self, n, delay_value, device, action_spec_type, gamma=0.9):
    #     torch.manual_seed(self.seed)
    #     actor = self._create_mock_actor(
    #         action_spec_type=action_spec_type, device=device
    #     )
    #
    #     td = self._create_seq_mock_data_dqn(
    #         action_spec_type=action_spec_type, device=device
    #     )
    #     loss_fn = DQNLoss(
    #         actor, gamma=gamma, loss_function="l2", delay_value=delay_value
    #     )
    #
    #     ms = MultiStep(gamma=gamma, n_steps_max=n).to(device)
    #     ms_td = ms(td.clone())
    #
    #     with _check_td_steady(ms_td):
    #         loss_ms = loss_fn(ms_td)
    #     assert loss_fn.priority_key in ms_td.keys()
    #
    #     with torch.no_grad():
    #         loss = loss_fn(td)
    #     if n == 0:
    #         assert_allclose_td(td, ms_td.select(*list(td.keys())))
    #         _loss = sum([item for _, item in loss.items()])
    #         _loss_ms = sum([item for _, item in loss_ms.items()])
    #         assert (
    #             abs(_loss - _loss_ms) < 1e-3
    #         ), f"found abs(loss-loss_ms) = {abs(loss - loss_ms):4.5f} for n=0"
    #     else:
    #         with pytest.raises(AssertionError):
    #             assert_allclose_td(loss, loss_ms)
    #     sum([item for _, item in loss_ms.items()]).backward()
    #     assert torch.nn.utils.clip_grad.clip_grad_norm_(actor.parameters(), 1.0) > 0.0
    #
    #     # Check param update effect on targets
    #     target_value = [p.clone() for p in loss_fn.target_value_network_params]
    #     for p in loss_fn.parameters():
    #         p.data += torch.randn_like(p)
    #     target_value2 = [p.clone() for p in loss_fn.target_value_network_params]
    #     if loss_fn.delay_value:
    #         assert all((p1 == p2).all() for p1, p2 in zip(target_value, target_value2))
    #     else:
    #         assert not any(
    #             (p1 == p2).any() for p1, p2 in zip(target_value, target_value2)
    #         )
    #
    #     # check that policy is updated after parameter update
    #     parameters = [p.clone() for p in actor.parameters()]
    #     for p in loss_fn.parameters():
    #         p.data += torch.randn_like(p)
    #     assert all((p1 != p2).all() for p1, p2 in zip(parameters, actor.parameters()))

    # @pytest.mark.skipif(_has_functorch, reason="functorch installed")
    @pytest.mark.parametrize("n", range(4))
    @pytest.mark.parametrize("delay_value", (False, True))
    @pytest.mark.parametrize("device", get_available_devices())
    @pytest.mark.parametrize(
        "action_spec_type", ("nd_bounded", "one_hot", "categorical")
    )
    def test_dqn_batcher_nofunctorch(
        self, n, delay_value, device, action_spec_type, gamma=0.9
    ):
        torch.manual_seed(self.seed)
        actor = self._create_mock_actor(
            action_spec_type=action_spec_type, device=device
        )

        td = self._create_seq_mock_data_dqn(
            action_spec_type=action_spec_type, device=device
        )
        loss_fn = DQNLoss(
            actor, gamma=gamma, loss_function="l2", delay_value=delay_value
        )

        ms = MultiStep(gamma=gamma, n_steps_max=n).to(device)
        ms_td = ms(td.clone())

        with _check_td_steady(ms_td):
            loss_ms = loss_fn(ms_td)
        assert loss_fn.priority_key in ms_td.keys()

        with torch.no_grad():
            loss = loss_fn(td)
        if n == 0:
            assert_allclose_td(td, ms_td.select(*list(td.keys())))
            _loss = sum([item for _, item in loss.items()])
            _loss_ms = sum([item for _, item in loss_ms.items()])
            assert (
                abs(_loss - _loss_ms) < 1e-3
            ), f"found abs(loss-loss_ms) = {abs(loss - loss_ms):4.5f} for n=0"
        else:
            with pytest.raises(AssertionError):
                assert_allclose_td(loss, loss_ms)
        sum([item for _, item in loss_ms.items()]).backward()
        assert torch.nn.utils.clip_grad.clip_grad_norm_(actor.parameters(), 1.0) > 0.0

        # Check param update effect on targets
        target_value = loss_fn.target_value_network_params.clone()
        for p in loss_fn.parameters():
            p.data += torch.randn_like(p)
        target_value2 = loss_fn.target_value_network_params.clone()
        if loss_fn.delay_value:
            assert_allclose_td(target_value, target_value2)
        else:
            assert not (target_value == target_value2).any()

        # check that policy is updated after parameter update
        parameters = [p.clone() for p in actor.parameters()]
        for p in loss_fn.parameters():
            p.data += torch.randn_like(p)
        assert all((p1 != p2).all() for p1, p2 in zip(parameters, actor.parameters()))

    # @pytest.mark.skipif(
    #     not _has_functorch, reason=f"functorch not installed: {FUNCTORCH_ERR}"
    # )
    # @pytest.mark.parametrize("atoms", range(4, 10))
    # @pytest.mark.parametrize("delay_value", (False, True))
    # @pytest.mark.parametrize("device", get_devices())
    # @pytest.mark.parametrize(
    #     "action_spec_type", ("mult_one_hot", "one_hot", "categorical")
    # )
    # @pytest.mark.parametrize("is_nn_module", (False, True))
    # def test_distributional_dqn(
    #     self, atoms, delay_value, device, action_spec_type, is_nn_module, gamma=0.9
    # ):
    #     torch.manual_seed(self.seed)
    #     actor = self._create_mock_distributional_actor(
    #         action_spec_type=action_spec_type, atoms=atoms, is_nn_module=is_nn_module
    #     ).to(device)
    #
    #     td = self._create_mock_data_dqn(
    #         action_spec_type=action_spec_type, atoms=atoms
    #     ).to(device)
    #     loss_fn = DistributionalDQNLoss(actor, gamma=gamma, delay_value=delay_value)
    #
    #     with _check_td_steady(td):
    #         loss = loss_fn(td)
    #     assert loss_fn.priority_key in td.keys()
    #
    #     sum([item for _, item in loss.items()]).backward()
    #     assert torch.nn.utils.clip_grad.clip_grad_norm_(actor.parameters(), 1.0) > 0.0
    #
    #     # Check param update effect on targets
    #     target_value = [p.clone() for p in loss_fn.target_value_network_params]
    #     for p in loss_fn.parameters():
    #         p.data += torch.randn_like(p)
    #     target_value2 = [p.clone() for p in loss_fn.target_value_network_params]
    #     if loss_fn.delay_value:
    #         assert all((p1 == p2).all() for p1, p2 in zip(target_value, target_value2))
    #     else:
    #         assert not any(
    #             (p1 == p2).any() for p1, p2 in zip(target_value, target_value2)
    #         )
    #
    #     # check that policy is updated after parameter update
    #     parameters = [p.clone() for p in actor.parameters()]
    #     for p in loss_fn.parameters():
    #         p.data += torch.randn_like(p)
    #     assert all((p1 != p2).all() for p1, p2 in zip(parameters, actor.parameters()))

    @pytest.mark.skipif(_has_functorch, reason="functorch installed")
    @pytest.mark.parametrize("atoms", range(4, 10))
    @pytest.mark.parametrize("delay_value", (False, True))
    @pytest.mark.parametrize("device", get_devices())
    @pytest.mark.parametrize(
        "action_spec_type", ("mult_one_hot", "one_hot", "categorical")
    )
    def test_distributional_dqn_nofunctorch(
        self, atoms, delay_value, device, action_spec_type, gamma=0.9
    ):
        torch.manual_seed(self.seed)
        actor = self._create_mock_distributional_actor(
            action_spec_type=action_spec_type, atoms=atoms
        ).to(device)

        td = self._create_mock_data_dqn(
            action_spec_type=action_spec_type, atoms=atoms
        ).to(device)
        loss_fn = DistributionalDQNLoss(actor, gamma=gamma, delay_value=delay_value)

        with _check_td_steady(td):
            loss = loss_fn(td)
        assert loss_fn.priority_key in td.keys()

        sum([item for _, item in loss.items()]).backward()
        assert torch.nn.utils.clip_grad.clip_grad_norm_(actor.parameters(), 1.0) > 0.0

        # Check param update effect on targets
        target_value = loss_fn.target_value_network_params.clone()
        for p in loss_fn.parameters():
            p.data += torch.randn_like(p)
        target_value2 = loss_fn.target_value_network_params.clone()
        if loss_fn.delay_value:
            assert_allclose_td(target_value, target_value2)
        else:
            assert not (target_value == target_value2).any()

        # check that policy is updated after parameter update
        parameters = [p.clone() for p in actor.parameters()]
        for p in loss_fn.parameters():
            p.data += torch.randn_like(p)
        assert all((p1 != p2).all() for p1, p2 in zip(parameters, actor.parameters()))


class TestDDPG:
    seed = 0

    def _create_mock_actor(self, batch=2, obs_dim=3, action_dim=4, device="cpu"):
        # Actor
        action_spec = NdBoundedTensorSpec(
            -torch.ones(action_dim), torch.ones(action_dim), (action_dim,)
        )
        module = nn.Linear(obs_dim, action_dim)
        actor = Actor(
            spec=action_spec,
            module=module,
        )
        return actor.to(device)

    def _create_mock_value(self, batch=2, obs_dim=3, action_dim=4, device="cpu"):
        # Actor
        class ValueClass(nn.Module):
            def __init__(self):
                super().__init__()
                self.linear = nn.Linear(obs_dim + action_dim, 1)

            def forward(self, obs, act):
                return self.linear(torch.cat([obs, act], -1))

        module = ValueClass()
        value = ValueOperator(
            module=module,
            in_keys=["observation", "action"],
        )
        return value.to(device)

    def _create_mock_distributional_actor(
        self, batch=2, obs_dim=3, action_dim=4, atoms=5, vmin=1, vmax=5
    ):
        raise NotImplementedError

    def _create_mock_data_ddpg(
        self, batch=8, obs_dim=3, action_dim=4, atoms=None, device="cpu"
    ):
        # create a tensordict
        obs = torch.randn(batch, obs_dim, device=device)
        next_obs = torch.randn(batch, obs_dim, device=device)
        if atoms:
            raise NotImplementedError
        else:
            action = torch.randn(batch, action_dim, device=device).clamp(-1, 1)
        reward = torch.randn(batch, 1, device=device)
        done = torch.zeros(batch, 1, dtype=torch.bool, device=device)
        td = TensorDict(
            batch_size=(batch,),
            source={
                "observation": obs,
                "next": {"observation": next_obs},
                "done": done,
                "reward": reward,
                "action": action,
            },
            device=device,
        )
        return td

    def _create_seq_mock_data_ddpg(
        self, batch=8, T=4, obs_dim=3, action_dim=4, atoms=None, device="cpu"
    ):
        # create a tensordict
        total_obs = torch.randn(batch, T + 1, obs_dim, device=device)
        obs = total_obs[:, :T]
        next_obs = total_obs[:, 1:]
        if atoms:
            action = torch.randn(batch, T, atoms, action_dim, device=device).clamp(
                -1, 1
            )
        else:
            action = torch.randn(batch, T, action_dim, device=device).clamp(-1, 1)
        reward = torch.randn(batch, T, 1, device=device)
        done = torch.zeros(batch, T, 1, dtype=torch.bool, device=device)
        mask = ~torch.zeros(batch, T, 1, dtype=torch.bool, device=device)
        td = TensorDict(
            batch_size=(batch, T),
            source={
                "observation": obs * mask.to(obs.dtype),
                "next": {"observation": next_obs * mask.to(obs.dtype)},
                "done": done,
                "mask": mask,
                "reward": reward * mask.to(obs.dtype),
                "action": action * mask.to(obs.dtype),
            },
            device=device,
        )
        return td

    @pytest.mark.skipif(
        not _has_functorch, reason=f"functorch not installed: {FUNCTORCH_ERR}"
    )
    @pytest.mark.parametrize("device", get_available_devices())
    @pytest.mark.parametrize("delay_actor,delay_value", [(False, False), (True, True)])
    def test_ddpg(self, delay_actor, delay_value, device):
        torch.manual_seed(self.seed)
        actor = self._create_mock_actor(device=device)
        value = self._create_mock_value(device=device)
        td = self._create_mock_data_ddpg(device=device)
        loss_fn = DDPGLoss(
            actor,
            value,
            gamma=0.9,
            loss_function="l2",
            delay_actor=delay_actor,
            delay_value=delay_value,
        )
        with _check_td_steady(td):
            loss = loss_fn(td)

        assert all(
            (p.grad is None) or (p.grad == 0).all()
            for p in loss_fn._value_network_params
        )
        assert all(
            (p.grad is None) or (p.grad == 0).all()
            for p in loss_fn._actor_network_params
        )
        # check that losses are independent
        for k in loss.keys():
            if not k.startswith("loss"):
                continue
            loss[k].sum().backward(retain_graph=True)
            if k == "loss_actor":
                assert all(
                    (p.grad is None) or (p.grad == 0).all()
                    for p in loss_fn._value_network_params
                )
                assert not any(
                    (p.grad is None) or (p.grad == 0).all()
                    for p in loss_fn._actor_network_params
                )
            elif k == "loss_value":
                assert all(
                    (p.grad is None) or (p.grad == 0).all()
                    for p in loss_fn._actor_network_params
                )
                assert not any(
                    (p.grad is None) or (p.grad == 0).all()
                    for p in loss_fn._value_network_params
                )
            else:
                raise NotImplementedError(k)
            loss_fn.zero_grad()

        # check overall grad
        sum([item for _, item in loss.items()]).backward()
        parameters = list(actor.parameters()) + list(value.parameters())
        for p in parameters:
            assert p.grad.norm() > 0.0

        # Check param update effect on targets
        target_actor = [p.clone() for p in loss_fn.target_actor_network_params.values()]
        target_value = [p.clone() for p in loss_fn.target_value_network_params.values()]
        _i = -1
        for _i, p in enumerate(loss_fn.parameters()):
            p.data += torch.randn_like(p)
        assert _i >= 0
        target_actor2 = [
            p.clone() for p in loss_fn.target_actor_network_params.values()
        ]
        target_value2 = [
            p.clone() for p in loss_fn.target_value_network_params.values()
        ]
        if loss_fn.delay_actor:
            assert all((p1 == p2).all() for p1, p2 in zip(target_actor, target_actor2))
        else:
            assert not any(
                (p1 == p2).any() for p1, p2 in zip(target_actor, target_actor2)
            )
        if loss_fn.delay_value:
            assert all((p1 == p2).all() for p1, p2 in zip(target_value, target_value2))
        else:
            assert not any(
                (p1 == p2).any() for p1, p2 in zip(target_value, target_value2)
            )

        # check that policy is updated after parameter update
        parameters = [p.clone() for p in actor.parameters()]
        for p in loss_fn.parameters():
            p.data += torch.randn_like(p)
        assert all((p1 != p2).all() for p1, p2 in zip(parameters, actor.parameters()))

    @pytest.mark.skipif(
        not _has_functorch, reason=f"functorch not installed: {FUNCTORCH_ERR}"
    )
    @pytest.mark.parametrize("n", list(range(4)))
    @pytest.mark.parametrize("device", get_available_devices())
    @pytest.mark.parametrize("delay_actor,delay_value", [(False, False), (True, True)])
    def test_ddpg_batcher(self, n, delay_actor, delay_value, device, gamma=0.9):
        torch.manual_seed(self.seed)
        actor = self._create_mock_actor(device=device)
        value = self._create_mock_value(device=device)
        td = self._create_seq_mock_data_ddpg(device=device)
        loss_fn = DDPGLoss(
            actor,
            value,
            gamma=gamma,
            loss_function="l2",
            delay_actor=delay_actor,
            delay_value=delay_value,
        )

        ms = MultiStep(gamma=gamma, n_steps_max=n).to(device)
        ms_td = ms(td.clone())
        with _check_td_steady(ms_td):
            loss_ms = loss_fn(ms_td)
        with torch.no_grad():
            loss = loss_fn(td)
        if n == 0:
            assert_allclose_td(td, ms_td.select(*list(td.keys())))
            _loss = sum([item for _, item in loss.items()])
            _loss_ms = sum([item for _, item in loss_ms.items()])
            assert (
                abs(_loss - _loss_ms) < 1e-3
            ), f"found abs(loss-loss_ms) = {abs(loss - loss_ms):4.5f} for n=0"
        else:
            with pytest.raises(AssertionError):
                assert_allclose_td(loss, loss_ms)
        sum([item for _, item in loss_ms.items()]).backward()
        parameters = list(actor.parameters()) + list(value.parameters())
        for p in parameters:
            assert p.grad.norm() > 0.0


class TestSAC:
    seed = 0

    def _create_mock_actor(self, batch=2, obs_dim=3, action_dim=4, device="cpu"):
        # Actor
        action_spec = NdBoundedTensorSpec(
            -torch.ones(action_dim), torch.ones(action_dim), (action_dim,)
        )
        net = NormalParamWrapper(nn.Linear(obs_dim, 2 * action_dim))
        module = SafeModule(net, in_keys=["observation"], out_keys=["loc", "scale"])
        actor = ProbabilisticActor(
            spec=CompositeSpec(action=action_spec, loc=None, scale=None),
            module=module,
            distribution_class=TanhNormal,
            dist_in_keys=["loc", "scale"],
        )
        return actor.to(device)

    def _create_mock_qvalue(self, batch=2, obs_dim=3, action_dim=4, device="cpu"):
        class ValueClass(nn.Module):
            def __init__(self):
                super().__init__()
                self.linear = nn.Linear(obs_dim + action_dim, 1)

            def forward(self, obs, act):
                return self.linear(torch.cat([obs, act], -1))

        module = ValueClass()
        qvalue = ValueOperator(
            module=module,
            in_keys=["observation", "action"],
        )
        return qvalue.to(device)

    def _create_mock_value(self, batch=2, obs_dim=3, action_dim=4, device="cpu"):
        module = nn.Linear(obs_dim, 1)
        value = ValueOperator(
            module=module,
            in_keys=["observation"],
        )
        return value.to(device)

    def _create_mock_distributional_actor(
        self, batch=2, obs_dim=3, action_dim=4, atoms=5, vmin=1, vmax=5
    ):
        raise NotImplementedError

    def _create_mock_data_sac(
        self, batch=16, obs_dim=3, action_dim=4, atoms=None, device="cpu"
    ):
        # create a tensordict
        obs = torch.randn(batch, obs_dim, device=device)
        next_obs = torch.randn(batch, obs_dim, device=device)
        if atoms:
            raise NotImplementedError
        else:
            action = torch.randn(batch, action_dim, device=device).clamp(-1, 1)
        reward = torch.randn(batch, 1, device=device)
        done = torch.zeros(batch, 1, dtype=torch.bool, device=device)
        td = TensorDict(
            batch_size=(batch,),
            source={
                "observation": obs,
                "next": {"observation": next_obs},
                "done": done,
                "reward": reward,
                "action": action,
            },
            device=device,
        )
        return td

    def _create_seq_mock_data_sac(
        self, batch=8, T=4, obs_dim=3, action_dim=4, atoms=None, device="cpu"
    ):
        # create a tensordict
        total_obs = torch.randn(batch, T + 1, obs_dim, device=device)
        obs = total_obs[:, :T]
        next_obs = total_obs[:, 1:]
        if atoms:
            action = torch.randn(batch, T, atoms, action_dim, device=device).clamp(
                -1, 1
            )
        else:
            action = torch.randn(batch, T, action_dim, device=device).clamp(-1, 1)
        reward = torch.randn(batch, T, 1, device=device)
        done = torch.zeros(batch, T, 1, dtype=torch.bool, device=device)
        mask = ~torch.zeros(batch, T, 1, dtype=torch.bool, device=device)
        td = TensorDict(
            batch_size=(batch, T),
            source={
                "observation": obs * mask.to(obs.dtype),
                "next": {"observation": next_obs * mask.to(obs.dtype)},
                "done": done,
                "mask": mask,
                "reward": reward * mask.to(obs.dtype),
                "action": action * mask.to(obs.dtype),
            },
            device=device,
        )
        return td

    @pytest.mark.skipif(
        not _has_functorch, reason=f"functorch not installed: {FUNCTORCH_ERR}"
    )
    @pytest.mark.parametrize("delay_value", (True, False))
    @pytest.mark.parametrize("delay_actor", (True, False))
    @pytest.mark.parametrize("delay_qvalue", (True, False))
    @pytest.mark.parametrize("num_qvalue", [1, 2, 4, 8])
    @pytest.mark.parametrize("device", get_available_devices())
    def test_sac(self, delay_value, delay_actor, delay_qvalue, num_qvalue, device):
        if (delay_actor or delay_qvalue) and not delay_value:
            pytest.skip("incompatible config")

        torch.manual_seed(self.seed)
        td = self._create_mock_data_sac(device=device)

        actor = self._create_mock_actor(device=device)
        qvalue = self._create_mock_qvalue(device=device)
        value = self._create_mock_value(device=device)

        kwargs = {}
        if delay_actor:
            kwargs["delay_actor"] = True
        if delay_qvalue:
            kwargs["delay_qvalue"] = True
        if delay_value:
            kwargs["delay_value"] = True

        loss_fn = SACLoss(
            actor_network=actor,
            qvalue_network=qvalue,
            value_network=value,
            num_qvalue_nets=num_qvalue,
            gamma=0.9,
            loss_function="l2",
            **kwargs,
        )

        with _check_td_steady(td):
            loss = loss_fn(td)
        assert loss_fn.priority_key in td.keys()

        # check that losses are independent
        for k in loss.keys():
            if not k.startswith("loss"):
                continue
            loss[k].sum().backward(retain_graph=True)
            if k == "loss_actor":
                assert all(
                    (p.grad is None) or (p.grad == 0).all()
                    for p in loss_fn.value_network_params.flatten_keys().values()
                )
                assert all(
                    (p.grad is None) or (p.grad == 0).all()
                    for p in loss_fn.qvalue_network_params.flatten_keys().values()
                )
                assert not any(
                    (p.grad is None) or (p.grad == 0).all()
                    for p in loss_fn.actor_network_params.flatten_keys().values()
                )
            elif k == "loss_value":
                assert all(
                    (p.grad is None) or (p.grad == 0).all()
                    for p in loss_fn.actor_network_params.flatten_keys().values()
                )
                assert all(
                    (p.grad is None) or (p.grad == 0).all()
                    for p in loss_fn.qvalue_network_params.flatten_keys().values()
                )
                assert not any(
                    (p.grad is None) or (p.grad == 0).all()
                    for p in loss_fn.value_network_params.flatten_keys().values()
                )
            elif k == "loss_qvalue":
                assert all(
                    (p.grad is None) or (p.grad == 0).all()
                    for p in loss_fn.actor_network_params.flatten_keys().values()
                )
                assert all(
                    (p.grad is None) or (p.grad == 0).all()
                    for p in loss_fn.value_network_params.flatten_keys().values()
                )
                assert not any(
                    (p.grad is None) or (p.grad == 0).all()
                    for p in loss_fn.qvalue_network_params.flatten_keys().values()
                )
            elif k == "loss_alpha":
                assert all(
                    (p.grad is None) or (p.grad == 0).all()
                    for p in loss_fn.actor_network_params.flatten_keys().values()
                )
                assert all(
                    (p.grad is None) or (p.grad == 0).all()
                    for p in loss_fn.value_network_params.flatten_keys().values()
                )
                assert all(
                    (p.grad is None) or (p.grad == 0).all()
                    for p in loss_fn.qvalue_network_params.flatten_keys().values()
                )
            else:
                raise NotImplementedError(k)
            loss_fn.zero_grad()

        sum([item for _, item in loss.items()]).backward()
        named_parameters = list(loss_fn.named_parameters())
        named_buffers = list(loss_fn.named_buffers())

        assert len({p for n, p in named_parameters}) == len(list(named_parameters))
        assert len({p for n, p in named_buffers}) == len(list(named_buffers))

        for name, p in named_parameters:
            assert p.grad.norm() > 0.0, f"parameter {name} has a null gradient"

    @pytest.mark.skipif(
        not _has_functorch, reason=f"functorch not installed: {FUNCTORCH_ERR}"
    )
    @pytest.mark.parametrize("n", list(range(4)))
    @pytest.mark.parametrize("delay_value", (True, False))
    @pytest.mark.parametrize("delay_actor", (True, False))
    @pytest.mark.parametrize("delay_qvalue", (True, False))
    @pytest.mark.parametrize("num_qvalue", [1, 2, 4, 8])
    @pytest.mark.parametrize("device", get_available_devices())
    def test_sac_batcher(
        self, n, delay_value, delay_actor, delay_qvalue, num_qvalue, device, gamma=0.9
    ):
        if (delay_actor or delay_qvalue) and not delay_value:
            pytest.skip("incompatible config")
        torch.manual_seed(self.seed)
        td = self._create_seq_mock_data_sac(device=device)

        actor = self._create_mock_actor(device=device)
        qvalue = self._create_mock_qvalue(device=device)
        value = self._create_mock_value(device=device)

        kwargs = {}
        if delay_actor:
            kwargs["delay_actor"] = True
        if delay_qvalue:
            kwargs["delay_qvalue"] = True
        if delay_value:
            kwargs["delay_value"] = True

        loss_fn = SACLoss(
            actor_network=actor,
            qvalue_network=qvalue,
            value_network=value,
            num_qvalue_nets=num_qvalue,
            gamma=0.9,
            loss_function="l2",
            **kwargs,
        )

        ms = MultiStep(gamma=gamma, n_steps_max=n).to(device)

        td_clone = td.clone()
        ms_td = ms(td_clone)

        torch.manual_seed(0)
        np.random.seed(0)
        with _check_td_steady(ms_td):
            loss_ms = loss_fn(ms_td)
        assert loss_fn.priority_key in ms_td.keys()

        with torch.no_grad():
            torch.manual_seed(0)  # log-prob is computed with a random action
            np.random.seed(0)
            loss = loss_fn(td)
        if n == 0:
            assert_allclose_td(td, ms_td.select(*list(td.keys())))
            _loss = sum([item for _, item in loss.items()])
            _loss_ms = sum([item for _, item in loss_ms.items()])
            assert (
                abs(_loss - _loss_ms) < 1e-3
            ), f"found abs(loss-loss_ms) = {abs(loss - loss_ms):4.5f} for n=0"
        else:
            with pytest.raises(AssertionError):
                assert_allclose_td(loss, loss_ms)
        sum([item for _, item in loss_ms.items()]).backward()
        named_parameters = loss_fn.named_parameters()
        for name, p in named_parameters:
            assert p.grad.norm() > 0.0, f"parameter {name} has null gradient"

        # Check param update effect on targets
        target_actor = [
            p.clone()
            for p in loss_fn.target_actor_network_params.flatten_keys().values()
        ]
        target_qvalue = [
            p.clone()
            for p in loss_fn.target_qvalue_network_params.flatten_keys().values()
        ]
        target_value = [
            p.clone()
            for p in loss_fn.target_value_network_params.flatten_keys().values()
        ]
        for p in loss_fn.parameters():
            p.data += torch.randn_like(p)
        target_actor2 = [
            p.clone()
            for p in loss_fn.target_actor_network_params.flatten_keys().values()
        ]
        target_qvalue2 = [
            p.clone()
            for p in loss_fn.target_qvalue_network_params.flatten_keys().values()
        ]
        target_value2 = [
            p.clone()
            for p in loss_fn.target_value_network_params.flatten_keys().values()
        ]
        if loss_fn.delay_actor:
            assert all((p1 == p2).all() for p1, p2 in zip(target_actor, target_actor2))
        else:
            assert not any(
                (p1 == p2).any() for p1, p2 in zip(target_actor, target_actor2)
            )
        if loss_fn.delay_qvalue:
            assert all(
                (p1 == p2).all() for p1, p2 in zip(target_qvalue, target_qvalue2)
            )
        else:
            assert not any(
                (p1 == p2).any() for p1, p2 in zip(target_qvalue, target_qvalue2)
            )
        if loss_fn.delay_value:
            assert all((p1 == p2).all() for p1, p2 in zip(target_value, target_value2))
        else:
            assert not any(
                (p1 == p2).any() for p1, p2 in zip(target_value, target_value2)
            )

        # check that policy is updated after parameter update
        parameters = [p.clone() for p in actor.parameters()]
        for p in loss_fn.parameters():
            p.data += torch.randn_like(p)
        assert all((p1 != p2).all() for p1, p2 in zip(parameters, actor.parameters()))


@pytest.mark.skipif(
    not _has_functorch, reason=f"functorch not installed: {FUNCTORCH_ERR}"
)
class TestREDQ:
    seed = 0

    def _create_mock_actor(self, batch=2, obs_dim=3, action_dim=4, device="cpu"):
        # Actor
        action_spec = NdBoundedTensorSpec(
            -torch.ones(action_dim), torch.ones(action_dim), (action_dim,)
        )
        net = NormalParamWrapper(nn.Linear(obs_dim, 2 * action_dim))
        module = SafeModule(net, in_keys=["observation"], out_keys=["loc", "scale"])
        actor = ProbabilisticActor(
            module=module,
            distribution_class=TanhNormal,
            return_log_prob=True,
            dist_in_keys=["loc", "scale"],
            spec=CompositeSpec(action=action_spec, loc=None, scale=None),
        )
        return actor.to(device)

    def _create_mock_qvalue(self, batch=2, obs_dim=3, action_dim=4, device="cpu"):
        class ValueClass(nn.Module):
            def __init__(self):
                super().__init__()
                self.linear = nn.Linear(obs_dim + action_dim, 1)

            def forward(self, obs, act):
                return self.linear(torch.cat([obs, act], -1))

        module = ValueClass()
        qvalue = ValueOperator(
            module=module,
            in_keys=["observation", "action"],
        )
        return qvalue.to(device)

    def _create_shared_mock_actor_qvalue(
        self, batch=2, obs_dim=3, action_dim=4, hidden_dim=5, device="cpu"
    ):
        class CommonClass(nn.Module):
            def __init__(self):
                super().__init__()
                self.linear = nn.Linear(obs_dim, hidden_dim)

            def forward(self, obs):
                return self.linear(obs)

        class ActorClass(nn.Module):
            def __init__(self):
                super().__init__()
                self.linear = NormalParamWrapper(nn.Linear(hidden_dim, 2 * action_dim))

            def forward(self, hidden):
                return self.linear(hidden)

        class ValueClass(nn.Module):
            def __init__(self):
                super().__init__()
                self.linear = nn.Linear(hidden_dim + action_dim, 1)

            def forward(self, hidden, act):
                return self.linear(torch.cat([hidden, act], -1))

        common = SafeModule(CommonClass(), in_keys=["observation"], out_keys=["hidden"])
        actor_subnet = ProbabilisticActor(
            SafeModule(ActorClass(), in_keys=["hidden"], out_keys=["loc", "scale"]),
            dist_in_keys=["loc", "scale"],
            distribution_class=TanhNormal,
            return_log_prob=True,
        )
        qvalue_subnet = ValueOperator(ValueClass(), in_keys=["hidden", "action"])
        model = ActorCriticOperator(common, actor_subnet, qvalue_subnet)
        return model.to(device)

    def _create_mock_data_redq(
        self, batch=16, obs_dim=3, action_dim=4, atoms=None, device="cpu"
    ):
        # create a tensordict
        obs = torch.randn(batch, obs_dim, device=device)
        next_obs = torch.randn(batch, obs_dim, device=device)
        if atoms:
            raise NotImplementedError
        else:
            action = torch.randn(batch, action_dim, device=device).clamp(-1, 1)
        reward = torch.randn(batch, 1, device=device)
        done = torch.zeros(batch, 1, dtype=torch.bool, device=device)
        td = TensorDict(
            batch_size=(batch,),
            source={
                "observation": obs,
                "next": {"observation": next_obs},
                "done": done,
                "reward": reward,
                "action": action,
            },
            device=device,
        )
        return td

    def _create_seq_mock_data_redq(
        self, batch=8, T=4, obs_dim=3, action_dim=4, atoms=None, device="cpu"
    ):
        # create a tensordict
        total_obs = torch.randn(batch, T + 1, obs_dim, device=device)
        obs = total_obs[:, :T]
        next_obs = total_obs[:, 1:]
        if atoms:
            action = torch.randn(batch, T, atoms, action_dim, device=device).clamp(
                -1, 1
            )
        else:
            action = torch.randn(batch, T, action_dim, device=device).clamp(-1, 1)
        reward = torch.randn(batch, T, 1, device=device)
        done = torch.zeros(batch, T, 1, dtype=torch.bool, device=device)
        mask = ~torch.zeros(batch, T, 1, dtype=torch.bool, device=device)
        td = TensorDict(
            batch_size=(batch, T),
            source={
                "observation": obs * mask.to(obs.dtype),
                "next": {"observation": next_obs * mask.to(obs.dtype)},
                "done": done,
                "mask": mask,
                "reward": reward * mask.to(obs.dtype),
                "action": action * mask.to(obs.dtype),
            },
            device=device,
        )
        return td

    @pytest.mark.parametrize("delay_qvalue", (True, False))
    @pytest.mark.parametrize("num_qvalue", [1, 2, 4, 8])
    @pytest.mark.parametrize("device", get_available_devices())
    def test_redq(self, delay_qvalue, num_qvalue, device):

        torch.manual_seed(self.seed)
        td = self._create_mock_data_redq(device=device)

        actor = self._create_mock_actor(device=device)
        qvalue = self._create_mock_qvalue(device=device)

        loss_fn = REDQLoss(
            actor_network=actor,
            qvalue_network=qvalue,
            num_qvalue_nets=num_qvalue,
            gamma=0.9,
            loss_function="l2",
            delay_qvalue=delay_qvalue,
        )

        with _check_td_steady(td):
            loss = loss_fn(td)

        # check td is left untouched
        assert loss_fn.priority_key in td.keys()

        # check that losses are independent
        for k in loss.keys():
            if not k.startswith("loss"):
                continue
            loss[k].sum().backward(retain_graph=True)
            if k == "loss_actor":
                assert all(
                    (p.grad is None) or (p.grad == 0).all()
                    for p in loss_fn.qvalue_network_params.flatten_keys(".").values()
                )
                assert not any(
                    (p.grad is None) or (p.grad == 0).all()
                    for p in loss_fn.actor_network_params.flatten_keys(".").values()
                )
            elif k == "loss_qvalue":
                assert all(
                    (p.grad is None) or (p.grad == 0).all()
                    for p in loss_fn.actor_network_params.flatten_keys(".").values()
                )
                assert not any(
                    (p.grad is None) or (p.grad == 0).all()
                    for p in loss_fn.qvalue_network_params.flatten_keys(".").values()
                )
            elif k == "loss_alpha":
                assert all(
                    (p.grad is None) or (p.grad == 0).all()
                    for p in loss_fn.actor_network_params.flatten_keys(".").values()
                )
                assert all(
                    (p.grad is None) or (p.grad == 0).all()
                    for p in loss_fn.qvalue_network_params.flatten_keys(".").values()
                )
            else:
                raise NotImplementedError(k)
            loss_fn.zero_grad()

        sum([item for _, item in loss.items()]).backward()
        named_parameters = list(loss_fn.named_parameters())
        named_buffers = list(loss_fn.named_buffers())

        assert len({p for n, p in named_parameters}) == len(list(named_parameters))
        assert len({p for n, p in named_buffers}) == len(list(named_buffers))

        for name, p in named_parameters:
            assert p.grad.norm() > 0.0, f"parameter {name} has a null gradient"

    @pytest.mark.parametrize("delay_qvalue", (True, False))
    @pytest.mark.parametrize("num_qvalue", [1, 2, 4, 8])
    @pytest.mark.parametrize("device", get_available_devices())
    def test_redq_shared(self, delay_qvalue, num_qvalue, device):

        torch.manual_seed(self.seed)
        td = self._create_mock_data_redq(device=device)

        actor_critic = self._create_shared_mock_actor_qvalue(device=device)
        actor = actor_critic.get_policy_operator()
        qvalue = actor_critic.get_critic_operator()

        loss_fn = REDQLoss(
            actor_network=actor,
            qvalue_network=qvalue,
            num_qvalue_nets=num_qvalue,
            gamma=0.9,
            loss_function="l2",
            delay_qvalue=delay_qvalue,
            target_entropy=0.0,
        )

        if delay_qvalue:
            target_updater = SoftUpdate(loss_fn)
            target_updater.init_()

        with _check_td_steady(td):
            loss = loss_fn(td)

        # check that losses are independent
        for k in loss.keys():
            if not k.startswith("loss"):
                continue
            loss[k].sum().backward(retain_graph=True)
            if k == "loss_actor":
                assert all(
                    (p.grad is None) or (p.grad == 0).all()
                    for p in loss_fn._qvalue_network_params
                )
                assert not any(
                    (p.grad is None) or (p.grad == 0).all()
                    for p in loss_fn._actor_network_params
                )
            elif k == "loss_qvalue":
                assert all(
                    (p.grad is None) or (p.grad == 0).all()
                    for p in loss_fn._actor_network_params
                )
                assert not any(
                    (p.grad is None) or (p.grad == 0).all()
                    for p in loss_fn._qvalue_network_params
                )
            elif k == "loss_alpha":
                assert all(
                    (p.grad is None) or (p.grad == 0).all()
                    for p in loss_fn._actor_network_params
                )
                assert all(
                    (p.grad is None) or (p.grad == 0).all()
                    for p in loss_fn._qvalue_network_params
                )
            else:
                raise NotImplementedError(k)
            loss_fn.zero_grad()

        # check td is left untouched
        assert loss_fn.priority_key in td.keys()

        sum([item for _, item in loss.items()]).backward()
        named_parameters = list(loss_fn.named_parameters())
        named_buffers = list(loss_fn.named_buffers())

        assert len({p for n, p in named_parameters}) == len(list(named_parameters))
        assert len({p for n, p in named_buffers}) == len(list(named_buffers))

        for name, p in named_parameters:
            assert p.grad.norm() > 0.0, f"parameter {name} has a null gradient"

        # modify params and check that expanded values are updated
        for p in loss_fn.parameters():
            p.data *= 0

        counter = 0
        for p in loss_fn.qvalue_network_params.flatten_keys(".").values():
            if not isinstance(p, nn.Parameter):
                counter += 1
                assert (p == loss_fn._param_maps[p]).all()
                assert (p == 0).all()
        assert counter == len(loss_fn._actor_network_params)
        assert counter == len(loss_fn.actor_network_params.flatten_keys().keys())

        # check that params of the original actor are those of the loss_fn
        for p in actor.parameters():
            assert p in set(loss_fn.parameters())

        if delay_qvalue:
            # test that updating with target updater resets the targets of qvalue to 0
            target_updater.step()

    @pytest.mark.parametrize("delay_qvalue", (True, False))
    @pytest.mark.parametrize("num_qvalue", [1, 2, 4, 8])
    @pytest.mark.parametrize("device", get_available_devices())
    def test_redq_batched(self, delay_qvalue, num_qvalue, device):

        torch.manual_seed(self.seed)
        td = self._create_mock_data_redq(device=device)

        actor = self._create_mock_actor(device=device)
        qvalue = self._create_mock_qvalue(device=device)

        loss_fn = REDQLoss(
            actor_network=deepcopy(actor),
            qvalue_network=deepcopy(qvalue),
            num_qvalue_nets=num_qvalue,
            gamma=0.9,
            loss_function="l2",
            delay_qvalue=delay_qvalue,
        )

        loss_class_deprec = (
            REDQLoss_deprecated if not delay_qvalue else DoubleREDQLoss_deprecated
        )
        loss_fn_deprec = loss_class_deprec(
            actor_network=deepcopy(actor),
            qvalue_network=deepcopy(qvalue),
            num_qvalue_nets=num_qvalue,
            gamma=0.9,
            loss_function="l2",
        )

        td_clone1 = td.clone()
        td_clone2 = td.clone()
        torch.manual_seed(0)
        with _check_td_steady(td_clone1):
            loss_fn(td_clone1)

        torch.manual_seed(0)
        with _check_td_steady(td_clone2):
            loss_fn_deprec(td_clone2)

        # TODO: find a way to compare the losses: problem is that we sample actions either sequentially or in batch,
        #  so setting seed has little impact

    @pytest.mark.parametrize("n", list(range(4)))
    @pytest.mark.parametrize("delay_qvalue", (True, False))
    @pytest.mark.parametrize("num_qvalue", [1, 2, 4, 8])
    @pytest.mark.parametrize("device", get_available_devices())
    def test_redq_batcher(self, n, delay_qvalue, num_qvalue, device, gamma=0.9):
        torch.manual_seed(self.seed)
        td = self._create_seq_mock_data_redq(device=device)

        actor = self._create_mock_actor(device=device)
        qvalue = self._create_mock_qvalue(device=device)

        loss_fn = REDQLoss(
            actor_network=actor,
            qvalue_network=qvalue,
            num_qvalue_nets=num_qvalue,
            gamma=0.9,
            loss_function="l2",
            delay_qvalue=delay_qvalue,
        )

        ms = MultiStep(gamma=gamma, n_steps_max=n).to(device)

        td_clone = td.clone()
        ms_td = ms(td_clone)

        torch.manual_seed(0)
        np.random.seed(0)

        with _check_td_steady(ms_td):
            loss_ms = loss_fn(ms_td)
        assert loss_fn.priority_key in ms_td.keys()

        with torch.no_grad():
            torch.manual_seed(0)  # log-prob is computed with a random action
            np.random.seed(0)
            loss = loss_fn(td)
        if n == 0:
            assert_allclose_td(td, ms_td.select(*list(td.keys())))
            _loss = sum([item for _, item in loss.items()])
            _loss_ms = sum([item for _, item in loss_ms.items()])
            assert (
                abs(_loss - _loss_ms) < 1e-3
            ), f"found abs(loss-loss_ms) = {abs(loss - loss_ms):4.5f} for n=0"
        else:
            with pytest.raises(AssertionError):
                assert_allclose_td(loss, loss_ms)
        sum([item for _, item in loss_ms.items()]).backward()
        named_parameters = loss_fn.named_parameters()
        for name, p in named_parameters:
            assert p.grad.norm() > 0.0, f"parameter {name} has null gradient"

        # Check param update effect on targets
        target_actor = (
            loss_fn.target_actor_network_params.clone().flatten_keys().values()
        )
        target_qvalue = (
            loss_fn.target_qvalue_network_params.clone().flatten_keys().values()
        )
        for p in loss_fn.parameters():
            p.data += torch.randn_like(p)
        target_actor2 = (
            loss_fn.target_actor_network_params.clone().flatten_keys().values()
        )
        target_qvalue2 = (
            loss_fn.target_qvalue_network_params.clone().flatten_keys().values()
        )
        if loss_fn.delay_actor:
            assert all((p1 == p2).all() for p1, p2 in zip(target_actor, target_actor2))
        else:
            assert not any(
                (p1 == p2).any() for p1, p2 in zip(target_actor, target_actor2)
            )
        if loss_fn.delay_qvalue:
            assert all(
                (p1 == p2).all() for p1, p2 in zip(target_qvalue, target_qvalue2)
            )
        else:
            assert not any(
                (p1 == p2).any() for p1, p2 in zip(target_qvalue, target_qvalue2)
            )

        # check that policy is updated after parameter update
        actorp_set = set(actor.parameters())
        loss_fnp_set = set(loss_fn.parameters())
        assert len(actorp_set.intersection(loss_fnp_set)) == len(actorp_set)
        parameters = [p.clone() for p in actor.parameters()]
        for p in loss_fn.parameters():
            p.data += torch.randn_like(p)
        assert all((p1 != p2).all() for p1, p2 in zip(parameters, actor.parameters()))


class TestPPO:
    seed = 0

    def _create_mock_actor(self, batch=2, obs_dim=3, action_dim=4, device="cpu"):
        # Actor
        action_spec = NdBoundedTensorSpec(
            -torch.ones(action_dim), torch.ones(action_dim), (action_dim,)
        )
        net = NormalParamWrapper(nn.Linear(obs_dim, 2 * action_dim))
        module = SafeModule(net, in_keys=["observation"], out_keys=["loc", "scale"])
        actor = ProbabilisticActor(
            module=module,
            distribution_class=TanhNormal,
            dist_in_keys=["loc", "scale"],
            spec=CompositeSpec(action=action_spec, loc=None, scale=None),
        )
        return actor.to(device)

    def _create_mock_value(self, batch=2, obs_dim=3, action_dim=4, device="cpu"):
        module = nn.Linear(obs_dim, 1)
        value = ValueOperator(
            module=module,
            in_keys=["observation"],
        )
        return value.to(device)

    def _create_mock_distributional_actor(
        self, batch=2, obs_dim=3, action_dim=4, atoms=0, vmin=1, vmax=5
    ):
        raise NotImplementedError

    def _create_mock_data_ppo(
        self, batch=2, obs_dim=3, action_dim=4, atoms=None, device="cpu"
    ):
        # create a tensordict
        obs = torch.randn(batch, obs_dim, device=device)
        next_obs = torch.randn(batch, obs_dim, device=device)
        if atoms:
            raise NotImplementedError
        else:
            action = torch.randn(batch, action_dim, device=device).clamp(-1, 1)
        reward = torch.randn(batch, 1, device=device)
        done = torch.zeros(batch, 1, dtype=torch.bool, device=device)
        td = TensorDict(
            batch_size=(batch,),
            source={
                "observation": obs,
                "next": {"observation": next_obs},
                "done": done,
                "reward": reward,
                "action": action,
                "sample_log_prob": torch.randn_like(action[..., :1]) / 10,
            },
            device=device,
        )
        return td

    def _create_seq_mock_data_ppo(
        self, batch=2, T=4, obs_dim=3, action_dim=4, atoms=None, device="cpu"
    ):
        # create a tensordict
        total_obs = torch.randn(batch, T + 1, obs_dim, device=device)
        obs = total_obs[:, :T]
        next_obs = total_obs[:, 1:]
        if atoms:
            action = torch.randn(batch, T, atoms, action_dim, device=device).clamp(
                -1, 1
            )
        else:
            action = torch.randn(batch, T, action_dim, device=device).clamp(-1, 1)
        reward = torch.randn(batch, T, 1, device=device)
        done = torch.zeros(batch, T, 1, dtype=torch.bool, device=device)
        mask = ~torch.zeros(batch, T, 1, dtype=torch.bool, device=device)
        params_mean = torch.randn_like(action) / 10
        params_scale = torch.rand_like(action) / 10
        td = TensorDict(
            batch_size=(batch, T),
            source={
                "observation": obs * mask.to(obs.dtype),
                "next": {"observation": next_obs * mask.to(obs.dtype)},
                "done": done,
                "mask": mask,
                "reward": reward * mask.to(obs.dtype),
                "action": action * mask.to(obs.dtype),
                "sample_log_prob": torch.randn_like(action[..., :1])
                / 10
                * mask.to(obs.dtype),
                "loc": params_mean * mask.to(obs.dtype),
                "scale": params_scale * mask.to(obs.dtype),
            },
            device=device,
        )
        return td

    @pytest.mark.parametrize("loss_class", (PPOLoss, ClipPPOLoss, KLPENPPOLoss))
    @pytest.mark.parametrize("gradient_mode", (True, False))
    @pytest.mark.parametrize("advantage", ("gae", "td", "td_lambda"))
    @pytest.mark.parametrize("device", get_available_devices())
    def test_ppo(self, loss_class, device, gradient_mode, advantage):
        torch.manual_seed(self.seed)
        td = self._create_seq_mock_data_ppo(device=device)

        actor = self._create_mock_actor(device=device)
        value = self._create_mock_value(device=device)
        if advantage == "gae":
            advantage = GAE(
                gamma=0.9, lmbda=0.9, value_network=value, gradient_mode=gradient_mode
            )
        elif advantage == "td":
            advantage = TDEstimate(
                gamma=0.9, value_network=value, gradient_mode=gradient_mode
            )
        elif advantage == "td_lambda":
            advantage = TDLambdaEstimate(
                gamma=0.9, lmbda=0.9, value_network=value, gradient_mode=gradient_mode
            )
        else:
            raise NotImplementedError

        loss_fn = loss_class(
            actor, value, advantage_module=advantage, gamma=0.9, loss_critic_type="l2"
        )

        loss = loss_fn(td)
        loss_critic = loss["loss_critic"]
        loss_objective = loss["loss_objective"] + loss.get("loss_entropy", 0.0)
        loss_critic.backward(retain_graph=True)
        # check that grads are independent and non null
        named_parameters = loss_fn.named_parameters()
        for name, p in named_parameters:
            if p.grad is not None and p.grad.norm() > 0.0:
                assert "actor" not in name
                assert "critic" in name
            if p.grad is None:
                assert "actor" in name
                assert "critic" not in name

        value.zero_grad()
        loss_objective.backward()
        named_parameters = loss_fn.named_parameters()
        for name, p in named_parameters:
            if p.grad is not None and p.grad.norm() > 0.0:
                assert "actor" in name
                assert "critic" not in name
            if p.grad is None:
                assert "actor" not in name
                assert "critic" in name
        actor.zero_grad()

    @pytest.mark.parametrize("loss_class", (PPOLoss, ClipPPOLoss, KLPENPPOLoss))
    @pytest.mark.parametrize("gradient_mode", (True, False))
    @pytest.mark.parametrize("advantage", ("gae", "td", "td_lambda"))
    @pytest.mark.parametrize("device", get_available_devices())
    def test_ppo_diff(self, loss_class, device, gradient_mode, advantage):
        torch.manual_seed(self.seed)
        td = self._create_seq_mock_data_ppo(device=device)

        actor = self._create_mock_actor(device=device)
        value = self._create_mock_value(device=device)
        if advantage == "gae":
            advantage = GAE(
                gamma=0.9, lmbda=0.9, value_network=value, gradient_mode=gradient_mode
            )
        elif advantage == "td":
            advantage = TDEstimate(
                gamma=0.9, value_network=value, gradient_mode=gradient_mode
            )
        elif advantage == "td_lambda":
            advantage = TDLambdaEstimate(
                gamma=0.9, lmbda=0.9, value_network=value, gradient_mode=gradient_mode
            )
        else:
            raise NotImplementedError

        loss_fn = loss_class(
            actor, value, advantage_module=advantage, gamma=0.9, loss_critic_type="l2"
        )

        floss_fn, params, buffers = make_functional_with_buffers(loss_fn)

        loss = floss_fn(params, buffers, td)
        loss_critic = loss["loss_critic"]
        loss_objective = loss["loss_objective"] + loss.get("loss_entropy", 0.0)
        loss_critic.backward(retain_graph=True)
        # check that grads are independent and non null
        named_parameters = loss_fn.named_parameters()
        if _has_functorch:
            for (name, _), p in zip(named_parameters, params):
                if p.grad is not None and p.grad.norm() > 0.0:
                    assert "actor" not in name
                    assert "critic" in name
                if p.grad is None:
                    assert "actor" in name
                    assert "critic" not in name
        else:
            for key, p in params.flatten_keys(".").items():
                if p.grad is not None and p.grad.norm() > 0.0:
                    assert "actor" not in key
                    assert "value" in key or "critic" in key
                if p.grad is None:
                    assert "actor" in key
                    assert "value" not in key and "critic" not in key

        if _has_functorch:
            for param in params:
                param.grad = None
        else:
            for param in params.flatten_keys(".").values():
                param.grad = None
        loss_objective.backward()
        named_parameters = loss_fn.named_parameters()
        if _has_functorch:
            for (name, _), p in zip(named_parameters, params):
                if p.grad is not None and p.grad.norm() > 0.0:
                    assert "actor" in name
                    assert "critic" not in name
                if p.grad is None:
                    assert "actor" not in name
                    assert "critic" in name
            for param in params:
                param.grad = None
        else:
            for key, p in params.flatten_keys(".").items():
                if p.grad is not None and p.grad.norm() > 0.0:
                    assert "actor" in key
                    assert "value" not in key and "critic" not in key
                if p.grad is None:
                    assert "actor" not in key
                    assert "value" in key or "critic" in key
            for param in params.flatten_keys(".").values():
                param.grad = None


class TestA2C:
    seed = 0

    def _create_mock_actor(self, batch=2, obs_dim=3, action_dim=4, device="cpu"):
        # Actor
        action_spec = NdBoundedTensorSpec(
            -torch.ones(action_dim), torch.ones(action_dim), (action_dim,)
        )
        net = NormalParamWrapper(nn.Linear(obs_dim, 2 * action_dim))
        module = SafeModule(net, in_keys=["observation"], out_keys=["loc", "scale"])
        actor = ProbabilisticActor(
            module=module,
            distribution_class=TanhNormal,
            dist_in_keys=["loc", "scale"],
            spec=CompositeSpec(action=action_spec, loc=None, scale=None),
        )
        return actor.to(device)

    def _create_mock_value(self, batch=2, obs_dim=3, action_dim=4, device="cpu"):
        module = nn.Linear(obs_dim, 1)
        value = ValueOperator(
            module=module,
            in_keys=["observation"],
        )
        return value.to(device)

    def _create_seq_mock_data_a2c(
        self, batch=2, T=4, obs_dim=3, action_dim=4, atoms=None, device="cpu"
    ):
        # create a tensordict
        total_obs = torch.randn(batch, T + 1, obs_dim, device=device)
        obs = total_obs[:, :T]
        next_obs = total_obs[:, 1:]
        if atoms:
            action = torch.randn(batch, T, atoms, action_dim, device=device).clamp(
                -1, 1
            )
        else:
            action = torch.randn(batch, T, action_dim, device=device).clamp(-1, 1)
        reward = torch.randn(batch, T, 1, device=device)
        done = torch.zeros(batch, T, 1, dtype=torch.bool, device=device)
        mask = ~torch.zeros(batch, T, 1, dtype=torch.bool, device=device)
        params_mean = torch.randn_like(action) / 10
        params_scale = torch.rand_like(action) / 10
        td = TensorDict(
            batch_size=(batch, T),
            source={
                "observation": obs * mask.to(obs.dtype),
                "next": {"observation": next_obs * mask.to(obs.dtype)},
                "done": done,
                "mask": mask,
                "reward": reward * mask.to(obs.dtype),
                "action": action * mask.to(obs.dtype),
                "sample_log_prob": torch.randn_like(action[..., :1])
                / 10
                * mask.to(obs.dtype),
                "loc": params_mean * mask.to(obs.dtype),
                "scale": params_scale * mask.to(obs.dtype),
            },
            device=device,
        )
        return td

    @pytest.mark.parametrize("gradient_mode", (True, False))
    @pytest.mark.parametrize("advantage", ("gae", "td", "td_lambda"))
    @pytest.mark.parametrize("device", get_available_devices())
    def test_a2c(self, device, gradient_mode, advantage):
        torch.manual_seed(self.seed)
        td = self._create_seq_mock_data_a2c(device=device)

        actor = self._create_mock_actor(device=device)
        value = self._create_mock_value(device=device)
        if advantage == "gae":
            advantage = GAE(
                gamma=0.9, lmbda=0.9, value_network=value, gradient_mode=gradient_mode
            )
        elif advantage == "td":
            advantage = TDEstimate(
                gamma=0.9, value_network=value, gradient_mode=gradient_mode
            )
        elif advantage == "td_lambda":
            advantage = TDLambdaEstimate(
                gamma=0.9, lmbda=0.9, value_network=value, gradient_mode=gradient_mode
            )
        else:
            raise NotImplementedError

        loss_fn = A2CLoss(
            actor, value, advantage_module=advantage, gamma=0.9, loss_critic_type="l2"
        )

        # Check error is raised when actions require grads
        td["action"].requires_grad = True
        with pytest.raises(
            RuntimeError,
            match="tensordict stored action require grad.",
        ):
            loss = loss_fn._log_probs(td)
        td["action"].requires_grad = False

        # Check error is raised when advantage_diff_key present and does not required grad
        td[loss_fn.advantage_diff_key] = torch.randn_like(td["reward"])
        with pytest.raises(
            RuntimeError,
            match="value_target retrieved from tensordict does not require grad.",
        ):
            loss = loss_fn.loss_critic(td)
        td = td.exclude(loss_fn.advantage_diff_key)
        assert loss_fn.advantage_diff_key not in td.keys()

        loss = loss_fn(td)
        loss_critic = loss["loss_critic"]
        loss_objective = loss["loss_objective"] + loss.get("loss_entropy", 0.0)
        loss_critic.backward(retain_graph=True)
        # check that grads are independent and non null
        named_parameters = loss_fn.named_parameters()
        for name, p in named_parameters:
            if p.grad is not None and p.grad.norm() > 0.0:
                assert "actor" not in name
                assert "critic" in name
            if p.grad is None:
                assert "actor" in name
                assert "critic" not in name

        value.zero_grad()
        loss_objective.backward()
        named_parameters = loss_fn.named_parameters()
        for name, p in named_parameters:
            if p.grad is not None and p.grad.norm() > 0.0:
                assert "actor" in name
                assert "critic" not in name
            if p.grad is None:
                assert "actor" not in name
                assert "critic" in name
        actor.zero_grad()

        # test reset
        loss_fn.reset()

    @pytest.mark.parametrize("gradient_mode", (True, False))
    @pytest.mark.parametrize("advantage", ("gae", "td", "td_lambda"))
    @pytest.mark.parametrize("device", get_available_devices())
    def test_a2c_diff(self, device, gradient_mode, advantage):
        torch.manual_seed(self.seed)
        td = self._create_seq_mock_data_a2c(device=device)

        actor = self._create_mock_actor(device=device)
        value = self._create_mock_value(device=device)
        if advantage == "gae":
            advantage = GAE(
                gamma=0.9, lmbda=0.9, value_network=value, gradient_mode=gradient_mode
            )
        elif advantage == "td":
            advantage = TDEstimate(
                gamma=0.9, value_network=value, gradient_mode=gradient_mode
            )
        elif advantage == "td_lambda":
            advantage = TDLambdaEstimate(
                gamma=0.9, lmbda=0.9, value_network=value, gradient_mode=gradient_mode
            )
        else:
            raise NotImplementedError

        loss_fn = A2CLoss(
            actor, value, advantage_module=advantage, gamma=0.9, loss_critic_type="l2"
        )

        floss_fn, params, buffers = make_functional_with_buffers(loss_fn)

        loss = floss_fn(params, buffers, td)
        loss_critic = loss["loss_critic"]
        loss_objective = loss["loss_objective"] + loss.get("loss_entropy", 0.0)
        loss_critic.backward(retain_graph=True)
        # check that grads are independent and non null
        named_parameters = loss_fn.named_parameters()
        if _has_functorch:
            for (name, _), p in zip(named_parameters, params):
                if p.grad is not None and p.grad.norm() > 0.0:
                    assert "actor" not in name
                    assert "critic" in name
                if p.grad is None:
                    assert "actor" in name
                    assert "critic" not in name
        else:
            for key, p in params.flatten_keys(".").items():
                if p.grad is not None and p.grad.norm() > 0.0:
                    assert "actor" not in key
                    assert "value" in key or "critic" in key
                if p.grad is None:
                    assert "actor" in key
                    assert "value" not in key and "critic" not in key

        if _has_functorch:
            for param in params:
                param.grad = None
        else:
            for param in params.flatten_keys(".").values():
                param.grad = None
        loss_objective.backward()
        named_parameters = loss_fn.named_parameters()
        if _has_functorch:
            for (name, _), p in zip(named_parameters, params):
                if p.grad is not None and p.grad.norm() > 0.0:
                    assert "actor" in name
                    assert "critic" not in name
                if p.grad is None:
                    assert "actor" not in name
                    assert "critic" in name
            for param in params:
                param.grad = None
        else:
            for key, p in params.flatten_keys(".").items():
                if p.grad is not None and p.grad.norm() > 0.0:
                    assert "actor" in key
                    assert "value" not in key and "critic" not in key
                if p.grad is None:
                    assert "actor" not in key
                    assert "value" in key or "critic" in key
            for param in params.flatten_keys(".").values():
                param.grad = None


class TestReinforce:
    @pytest.mark.parametrize("delay_value", [True, False])
    @pytest.mark.parametrize("gradient_mode", [True, False])
    @pytest.mark.parametrize("advantage", ["gae", "td", "td_lambda"])
    def test_reinforce_value_net(self, advantage, gradient_mode, delay_value):
        n_obs = 3
        n_act = 5
        batch = 4
        gamma = 0.9
        value_net = ValueOperator(nn.Linear(n_obs, 1), in_keys=["observation"])
        net = NormalParamWrapper(nn.Linear(n_obs, 2 * n_act))
        module = SafeModule(net, in_keys=["observation"], out_keys=["loc", "scale"])
        actor_net = ProbabilisticActor(
            module,
            distribution_class=TanhNormal,
            return_log_prob=True,
            dist_in_keys=["loc", "scale"],
            spec=CompositeSpec(
                action=NdUnboundedContinuousTensorSpec(n_act), loc=None, scale=None
            ),
        )
        if advantage == "gae":
            advantage_module = GAE(
                gamma=gamma,
                lmbda=0.9,
                value_network=get_functional(value_net),
                gradient_mode=gradient_mode,
            )
        elif advantage == "td":
            advantage_module = TDEstimate(
                gamma=gamma,
                value_network=get_functional(value_net),
                gradient_mode=gradient_mode,
            )
        elif advantage == "td_lambda":
            advantage_module = TDLambdaEstimate(
                gamma=0.9,
                lmbda=0.9,
                value_network=get_functional(value_net),
                gradient_mode=gradient_mode,
            )
        else:
            raise NotImplementedError

        loss_fn = ReinforceLoss(
            actor_net,
            critic=value_net,
            gamma=gamma,
            advantage_module=advantage_module,
            delay_value=delay_value,
        )

        td = TensorDict(
            {
                "reward": torch.randn(batch, 1),
                "observation": torch.randn(batch, n_obs),
                "next": {"observation": torch.randn(batch, n_obs)},
                "done": torch.zeros(batch, 1, dtype=torch.bool),
                "action": torch.randn(batch, n_act),
            },
            [batch],
        )

        loss_td = loss_fn(td)
        autograd.grad(
            loss_td.get("loss_actor"),
            actor_net.parameters(),
            retain_graph=True,
        )
        autograd.grad(
            loss_td.get("loss_value"),
            value_net.parameters(),
            retain_graph=True,
        )
        with pytest.raises(RuntimeError, match="One of the "):
            autograd.grad(
                loss_td.get("loss_actor"),
                value_net.parameters(),
                retain_graph=True,
                allow_unused=False,
            )
        with pytest.raises(RuntimeError, match="One of the "):
            autograd.grad(
                loss_td.get("loss_value"),
                actor_net.parameters(),
                retain_graph=True,
                allow_unused=False,
            )


@pytest.mark.parametrize("device", get_available_devices())
class TestDreamer:
    def _create_world_model_data(
        self, batch_size, temporal_length, rssm_hidden_dim, state_dim
    ):
        td = TensorDict(
            {
                "state": torch.zeros(batch_size, temporal_length, state_dim),
                "belief": torch.zeros(batch_size, temporal_length, rssm_hidden_dim),
                "pixels": torch.randn(batch_size, temporal_length, 3, 64, 64),
                "next": {"pixels": torch.randn(batch_size, temporal_length, 3, 64, 64)},
                "action": torch.randn(batch_size, temporal_length, 64),
                "reward": torch.randn(batch_size, temporal_length, 1),
                "done": torch.zeros(batch_size, temporal_length, dtype=torch.bool),
            },
            [batch_size, temporal_length],
        )
        return td

    def _create_actor_data(
        self, batch_size, temporal_length, rssm_hidden_dim, state_dim
    ):
        td = TensorDict(
            {
                "state": torch.randn(batch_size, temporal_length, state_dim),
                "belief": torch.randn(batch_size, temporal_length, rssm_hidden_dim),
                "reward": torch.randn(batch_size, temporal_length, 1),
            },
            [batch_size, temporal_length],
        )
        return td

    def _create_value_data(
        self, batch_size, temporal_length, rssm_hidden_dim, state_dim
    ):
        td = TensorDict(
            {
                "state": torch.randn(batch_size * temporal_length, state_dim),
                "belief": torch.randn(batch_size * temporal_length, rssm_hidden_dim),
                "lambda_target": torch.randn(batch_size * temporal_length, 1),
            },
            [batch_size * temporal_length],
        )
        return td

    def _create_world_model_model(self, rssm_hidden_dim, state_dim, mlp_num_units=200):
        mock_env = TransformedEnv(ContinuousActionConvMockEnv(pixel_shape=[3, 64, 64]))
        default_dict = {
            "state": NdUnboundedContinuousTensorSpec(state_dim),
            "belief": NdUnboundedContinuousTensorSpec(rssm_hidden_dim),
        }
        mock_env.append_transform(
            TensorDictPrimer(random=False, default_value=0, **default_dict)
        )

        obs_encoder = ObsEncoder()
        obs_decoder = ObsDecoder()

        rssm_prior = RSSMPrior(
            hidden_dim=rssm_hidden_dim,
            rnn_hidden_dim=rssm_hidden_dim,
            state_dim=state_dim,
            action_spec=mock_env.action_spec,
        )
        rssm_posterior = RSSMPosterior(hidden_dim=rssm_hidden_dim, state_dim=state_dim)

        # World Model and reward model
        rssm_rollout = RSSMRollout(
            SafeModule(
                rssm_prior,
                in_keys=["state", "belief", "action"],
                out_keys=[
                    ("next", "prior_mean"),
                    ("next", "prior_std"),
                    "_",
                    ("next", "belief"),
                ],
            ),
            SafeModule(
                rssm_posterior,
                in_keys=[("next", "belief"), ("next", "encoded_latents")],
                out_keys=[
                    ("next", "posterior_mean"),
                    ("next", "posterior_std"),
                    ("next", "state"),
                ],
            ),
        )
        reward_module = MLP(
            out_features=1, depth=2, num_cells=mlp_num_units, activation_class=nn.ELU
        )
        # World Model and reward model
        world_modeler = SafeSequential(
            SafeModule(
                obs_encoder,
                in_keys=[("next", "pixels")],
                out_keys=[("next", "encoded_latents")],
            ),
            rssm_rollout,
            SafeModule(
                obs_decoder,
                in_keys=[("next", "state"), ("next", "belief")],
                out_keys=[("next", "reco_pixels")],
            ),
        )
        reward_module = SafeModule(
            reward_module,
            in_keys=[("next", "state"), ("next", "belief")],
            out_keys=["reward"],
        )
        world_model = WorldModelWrapper(world_modeler, reward_module)

        with torch.no_grad():
            td = mock_env.rollout(10)
            td = td.unsqueeze(0).to_tensordict()
            td["state"] = torch.zeros((1, 10, state_dim))
            td["belief"] = torch.zeros((1, 10, rssm_hidden_dim))
            world_model(td)
        return world_model

    def _create_mb_env(self, rssm_hidden_dim, state_dim, mlp_num_units=200):
        mock_env = TransformedEnv(ContinuousActionConvMockEnv(pixel_shape=[3, 64, 64]))
        default_dict = {
            "state": NdUnboundedContinuousTensorSpec(state_dim),
            "belief": NdUnboundedContinuousTensorSpec(rssm_hidden_dim),
        }
        mock_env.append_transform(
            TensorDictPrimer(random=False, default_value=0, **default_dict)
        )

        rssm_prior = RSSMPrior(
            hidden_dim=rssm_hidden_dim,
            rnn_hidden_dim=rssm_hidden_dim,
            state_dim=state_dim,
            action_spec=mock_env.action_spec,
        )
        reward_module = MLP(
            out_features=1, depth=2, num_cells=mlp_num_units, activation_class=nn.ELU
        )
        transition_model = SafeSequential(
            SafeModule(
                rssm_prior,
                in_keys=["state", "belief", "action"],
                out_keys=[
                    "_",
                    "_",
                    "state",
                    "belief",
                ],
            ),
        )
        reward_model = SafeModule(
            reward_module,
            in_keys=["state", "belief"],
            out_keys=["reward"],
        )
        model_based_env = DreamerEnv(
            world_model=WorldModelWrapper(
                transition_model,
                reward_model,
            ),
            prior_shape=torch.Size([state_dim]),
            belief_shape=torch.Size([rssm_hidden_dim]),
        )
        model_based_env.set_specs_from_env(mock_env)
        with torch.no_grad():
            model_based_env.rollout(3)
        return model_based_env

    def _create_actor_model(self, rssm_hidden_dim, state_dim, mlp_num_units=200):
        mock_env = TransformedEnv(ContinuousActionConvMockEnv(pixel_shape=[3, 64, 64]))
        default_dict = {
            "state": NdUnboundedContinuousTensorSpec(state_dim),
            "belief": NdUnboundedContinuousTensorSpec(rssm_hidden_dim),
        }
        mock_env.append_transform(
            TensorDictPrimer(random=False, default_value=0, **default_dict)
        )

        actor_module = DreamerActor(
            out_features=mock_env.action_spec.shape[0],
            depth=4,
            num_cells=mlp_num_units,
            activation_class=nn.ELU,
        )
        actor_model = SafeProbabilisticModule(
            SafeModule(
                actor_module,
                in_keys=["state", "belief"],
                out_keys=["loc", "scale"],
            ),
            dist_in_keys=["loc", "scale"],
            sample_out_key="action",
            default_interaction_mode="random",
            distribution_class=TanhNormal,
        )
        with torch.no_grad():
            td = TensorDict(
                {
                    "state": torch.randn(1, 2, state_dim),
                    "belief": torch.randn(1, 2, rssm_hidden_dim),
                },
                batch_size=[1],
            )
            actor_model(td)
        return actor_model

    def _create_value_model(self, rssm_hidden_dim, state_dim, mlp_num_units=200):
        value_model = SafeModule(
            MLP(
                out_features=1,
                depth=3,
                num_cells=mlp_num_units,
                activation_class=nn.ELU,
            ),
            in_keys=["state", "belief"],
            out_keys=["state_value"],
        )
        with torch.no_grad():
            td = TensorDict(
                {
                    "state": torch.randn(1, 2, state_dim),
                    "belief": torch.randn(1, 2, rssm_hidden_dim),
                },
                batch_size=[1],
            )
            value_model(td)
        return value_model

    @pytest.mark.parametrize("lambda_kl", [0, 1.0])
    @pytest.mark.parametrize("lambda_reco", [0, 1.0])
    @pytest.mark.parametrize("lambda_reward", [0, 1.0])
    @pytest.mark.parametrize("reco_loss", ["l2", "smooth_l1"])
    @pytest.mark.parametrize("reward_loss", ["l2", "smooth_l1"])
    @pytest.mark.parametrize("free_nats", [-1000, 1000])
    @pytest.mark.parametrize("delayed_clamp", [False, True])
    def test_dreamer_world_model(
        self,
        device,
        lambda_reward,
        lambda_kl,
        lambda_reco,
        reward_loss,
        reco_loss,
        delayed_clamp,
        free_nats,
    ):
        tensordict = self._create_world_model_data(2, 3, 10, 5).to(device)
        world_model = self._create_world_model_model(10, 5).to(device)
        loss_module = DreamerModelLoss(
            world_model,
            lambda_reco=lambda_reco,
            lambda_kl=lambda_kl,
            lambda_reward=lambda_reward,
            reward_loss=reward_loss,
            reco_loss=reco_loss,
            delayed_clamp=delayed_clamp,
            free_nats=free_nats,
        )
        loss_td, _ = loss_module(tensordict)
        for loss_str, lmbda in zip(
            ["loss_model_kl", "loss_model_reco", "loss_model_reward"],
            [lambda_kl, lambda_reco, lambda_reward],
        ):
            assert loss_td.get(loss_str) is not None
            assert loss_td.get(loss_str).shape == torch.Size([1])
            if lmbda == 0:
                assert loss_td.get(loss_str) == 0
            else:
                assert loss_td.get(loss_str) > 0

        loss = (
            loss_td.get("loss_model_kl")
            + loss_td.get("loss_model_reco")
            + loss_td.get("loss_model_reward")
        )
        loss.backward()
        grad_total = 0.0
        for name, param in loss_module.named_parameters():
            if param.grad is not None:
                valid_gradients = not (
                    torch.isnan(param.grad).any() or torch.isinf(param.grad).any()
                )
                if not valid_gradients:
                    raise ValueError(f"Invalid gradients for {name}")
                gsq = param.grad.pow(2).sum()
                grad_total += gsq.item()
        grad_is_zero = grad_total == 0
        if free_nats < 0:
            lambda_kl_corr = lambda_kl
        else:
            # we expect the kl loss to have 0 grad
            lambda_kl_corr = 0
        if grad_is_zero and (lambda_kl_corr or lambda_reward or lambda_reco):
            raise ValueError(
                f"Gradients are zero: lambdas={(lambda_kl_corr, lambda_reward, lambda_reco)}"
            )
        elif grad_is_zero:
            assert not (lambda_kl_corr or lambda_reward or lambda_reco)
        loss_module.zero_grad()

    @pytest.mark.parametrize("imagination_horizon", [3, 5])
    @pytest.mark.parametrize("discount_loss", [True, False])
    def test_dreamer_env(self, device, imagination_horizon, discount_loss):
        mb_env = self._create_mb_env(10, 5).to(device)
        rollout = mb_env.rollout(3)
        assert rollout.shape == torch.Size([3])
        # test reconstruction
        with pytest.raises(ValueError, match="No observation decoder provided"):
            mb_env.decode_obs(rollout)
        mb_env.obs_decoder = SafeModule(
            nn.LazyLinear(4, device=device),
            in_keys=["state"],
            out_keys=["reco_observation"],
        )
        # reconstruct
        mb_env.decode_obs(rollout)
        assert "reco_observation" in rollout.keys()
        # second pass
        tensordict = mb_env.decode_obs(mb_env.reset(), compute_latents=True)
        assert "reco_observation" in tensordict.keys()

    @pytest.mark.parametrize("imagination_horizon", [3, 5])
    @pytest.mark.parametrize("discount_loss", [True, False])
    def test_dreamer_actor(self, device, imagination_horizon, discount_loss):
        tensordict = self._create_actor_data(2, 3, 10, 5).to(device)
        mb_env = self._create_mb_env(10, 5).to(device)
        actor_model = self._create_actor_model(10, 5).to(device)
        value_model = self._create_value_model(10, 5).to(device)
        loss_module = DreamerActorLoss(
            actor_model,
            value_model,
            mb_env,
            imagination_horizon=imagination_horizon,
            discount_loss=discount_loss,
        )
        loss_td, fake_data = loss_module(tensordict)
        assert not fake_data.requires_grad
        assert fake_data.shape == torch.Size([tensordict.numel(), imagination_horizon])
        if discount_loss:
            assert loss_module.discount_loss

        assert loss_td.get("loss_actor") is not None
        loss = loss_td.get("loss_actor")
        loss.backward()
        grad_is_zero = True
        for name, param in loss_module.named_parameters():
            if param.grad is not None:
                valid_gradients = not (
                    torch.isnan(param.grad).any() or torch.isinf(param.grad).any()
                )
                grad_is_zero = (
                    grad_is_zero and torch.sum(torch.pow((param.grad), 2)) == 0
                )
                if not valid_gradients:
                    raise ValueError(f"Invalid gradients for {name}")
        if grad_is_zero:
            raise ValueError("Gradients are zero")
        loss_module.zero_grad()

    @pytest.mark.parametrize("discount_loss", [True, False])
    def test_dreamer_value(self, device, discount_loss):
        tensordict = self._create_value_data(2, 3, 10, 5).to(device)
        value_model = self._create_value_model(10, 5).to(device)
        loss_module = DreamerValueLoss(value_model, discount_loss=discount_loss)
        loss_td, fake_data = loss_module(tensordict)
        assert loss_td.get("loss_value") is not None
        assert not fake_data.requires_grad
        loss = loss_td.get("loss_value")
        loss.backward()
        grad_is_zero = True
        for name, param in loss_module.named_parameters():
            if param.grad is not None:
                valid_gradients = not (
                    torch.isnan(param.grad).any() or torch.isinf(param.grad).any()
                )
                grad_is_zero = (
                    grad_is_zero and torch.sum(torch.pow((param.grad), 2)) == 0
                )
                if not valid_gradients:
                    raise ValueError(f"Invalid gradients for {name}")
        if grad_is_zero:
            raise ValueError("Gradients are zero")
        loss_module.zero_grad()


def test_hold_out():
    net = torch.nn.Linear(3, 4)
    x = torch.randn(1, 3)
    x_rg = torch.randn(1, 3, requires_grad=True)
    y = net(x)
    assert y.requires_grad
    with hold_out_net(net):
        y = net(x)
        assert not y.requires_grad
        y = net(x_rg)
        assert y.requires_grad

    y = net(x)
    assert y.requires_grad

    # nested case
    with hold_out_net(net):
        y = net(x)
        assert not y.requires_grad
        with hold_out_net(net):
            y = net(x)
            assert not y.requires_grad
            y = net(x_rg)
            assert y.requires_grad

    y = net(x)
    assert y.requires_grad

    # exception
    net = torch.nn.Sequential()
    with hold_out_net(net):
        pass


@pytest.mark.parametrize("mode", ["hard", "soft"])
@pytest.mark.parametrize("value_network_update_interval", [100, 1000])
@pytest.mark.parametrize("device", get_available_devices())
def test_updater(mode, value_network_update_interval, device):
    torch.manual_seed(100)

    class custom_module_error(nn.Module):
        def __init__(self):
            super().__init__()
            self._target_params = [torch.randn(3, 4)]
            self._target_error_params = [torch.randn(3, 4)]
            self.params = nn.ParameterList(
                [nn.Parameter(torch.randn(3, 4, requires_grad=True))]
            )

    module = custom_module_error().to(device)
    with pytest.raises(
        RuntimeError, match="Your module seems to have a _target tensor list "
    ):
        if mode == "hard":
            upd = HardUpdate(module, value_network_update_interval)
        elif mode == "soft":
            upd = SoftUpdate(module, 1 - 1 / value_network_update_interval)

    class custom_module(LossModule):
        def __init__(self):
            super().__init__()
            module1 = torch.nn.BatchNorm2d(10).eval()
            self.convert_to_functional(module1, "module1", create_target_params=True)
            module2 = torch.nn.BatchNorm2d(10).eval()
            self.module2 = module2
            iterator_params = self.target_module1_params.values(True)
            for target in iterator_params:
                if isinstance(target, TensorDictBase):
                    continue
                if target.dtype is not torch.int64:
                    target.data.normal_()
                else:
                    target.data += 10

    module = custom_module().to(device)
    if mode == "hard":
        upd = HardUpdate(
            module, value_network_update_interval=value_network_update_interval
        )
    elif mode == "soft":
        upd = SoftUpdate(module, 1 - 1 / value_network_update_interval)
    upd.init_()
    for _, v in upd._targets.items():
        if isinstance(v, TensorDictBase):
            for _v in v.values():
                if _v.dtype is not torch.int64:
                    _v.copy_(torch.randn_like(_v))
                else:
                    _v += 10
        else:
            for _v in v:
                if _v.dtype is not torch.int64:
                    _v.copy_(torch.randn_like(_v))
                else:
                    _v += 10

    # total dist
    d0 = 0.0
    for (key, source_val) in upd._sources.flatten_keys(",").items():
        key = "_target_" + key
        target_val = upd._targets[tuple(key.split(","))]
        if target_val.dtype == torch.long:
            continue
        d0 += (target_val - source_val).norm().item()

    assert d0 > 0
    if mode == "hard":
        for i in range(value_network_update_interval + 1):
            # test that no update is occuring until value_network_update_interval
            d1 = 0.0
            for (key, source_val) in upd._sources.flatten_keys(",").items():
                key = tuple(("_target_" + key).split(","))
                target_val = upd._targets[key]
                if target_val.dtype == torch.long:
                    continue
                d1 += (target_val - source_val).norm().item()

            assert d1 == d0, i
            assert upd.counter == i
            upd.step()
        assert upd.counter == 0
        # test that a new update has occured
        d1 = 0.0
        for (key, source_val) in upd._sources.flatten_keys(",").items():
            key = tuple(("_target_" + key).split(","))
            target_val = upd._targets[key]
            if target_val.dtype == torch.long:
                continue
            d1 += (target_val - source_val).norm().item()
        assert d1 < d0

    elif mode == "soft":
        upd.step()
        d1 = 0.0
        for (key, source_val) in upd._sources.flatten_keys(",").items():
            key = tuple(("_target_" + key).split(","))
            target_val = upd._targets[key]
            if target_val.dtype == torch.long:
                continue
            d1 += (target_val - source_val).norm().item()
        assert d1 < d0

    upd.init_()
    upd.step()
    d2 = 0.0
    for (key, source_val) in upd._sources.flatten_keys(",").items():
        key = tuple(("_target_" + key).split(","))
        target_val = upd._targets[key]
        if target_val.dtype == torch.long:
            continue
        d2 += (target_val - source_val).norm().item()
    assert d2 < 1e-6


@pytest.mark.parametrize("device", get_available_devices())
@pytest.mark.parametrize("gamma", [0.1, 0.5, 0.99])
@pytest.mark.parametrize("lmbda", [0.1, 0.5, 0.99])
@pytest.mark.parametrize("N", [(3,), (7, 3)])
@pytest.mark.parametrize("T", [3, 5, 200])
# @pytest.mark.parametrize("random_gamma,rolling_gamma", [[True, False], [True, True], [False, None]])
@pytest.mark.parametrize("random_gamma,rolling_gamma", [[False, None]])
def test_tdlambda(device, gamma, lmbda, N, T, random_gamma, rolling_gamma):
    torch.manual_seed(0)

    done = torch.zeros(*N, T, 1, device=device, dtype=torch.bool).bernoulli_(0.1)
    reward = torch.randn(*N, T, 1, device=device)
    state_value = torch.randn(*N, T, 1, device=device)
    next_state_value = torch.randn(*N, T, 1, device=device)
    if random_gamma:
        gamma = torch.rand_like(reward) * gamma

    r1 = vec_td_lambda_advantage_estimate(
        gamma, lmbda, state_value, next_state_value, reward, done, rolling_gamma
    )
    r2 = td_lambda_advantage_estimate(
        gamma, lmbda, state_value, next_state_value, reward, done, rolling_gamma
    )
    torch.testing.assert_close(r1, r2, rtol=1e-4, atol=1e-4)


@pytest.mark.parametrize("device", get_available_devices())
@pytest.mark.parametrize("gamma", [0.99, 0.5, 0.1])
@pytest.mark.parametrize("lmbda", [0.99, 0.5, 0.1])
@pytest.mark.parametrize("N", [(3,), (7, 3)])
@pytest.mark.parametrize("T", [200, 5, 3])
@pytest.mark.parametrize("dtype", [torch.float, torch.double])
@pytest.mark.parametrize("dones", [True, False])
def test_gae(device, gamma, lmbda, N, T, dtype, dones):
    torch.manual_seed(0)

    done = torch.zeros(*N, T, 1, device=device, dtype=torch.bool)
    if dones:
        done = done.bernoulli_(0.1).cumsum(-2).to(torch.bool)
    reward = torch.randn(*N, T, 1, device=device, dtype=dtype)
    state_value = torch.randn(*N, T, 1, device=device, dtype=dtype)
    next_state_value = torch.randn(*N, T, 1, device=device, dtype=dtype)

    r1 = vec_generalized_advantage_estimate(
        gamma, lmbda, state_value, next_state_value, reward, done
    )
    r2 = generalized_advantage_estimate(
        gamma, lmbda, state_value, next_state_value, reward, done
    )
    torch.testing.assert_close(r1, r2, rtol=1e-4, atol=1e-4)


@pytest.mark.parametrize("device", get_available_devices())
@pytest.mark.parametrize("gamma", [0.5, 0.99, 0.1])
@pytest.mark.parametrize("lmbda", [0.1, 0.5, 0.99])
@pytest.mark.parametrize("N", [(3,), (7, 3)])
@pytest.mark.parametrize("T", [3, 5, 200])
def test_tdlambda_tensor_gamma(device, gamma, lmbda, N, T):
    """Tests vec_td_lambda_advantage_estimate against itself with
    gamma being a tensor or a scalar

    """
    torch.manual_seed(0)

    done = torch.zeros(*N, T, 1, device=device, dtype=torch.bool)
    reward = torch.randn(*N, T, 1, device=device)
    state_value = torch.randn(*N, T, 1, device=device)
    next_state_value = torch.randn(*N, T, 1, device=device)

    gamma_tensor = torch.full((*N, T, 1), gamma, device=device)

    v1 = vec_td_lambda_advantage_estimate(
        gamma, lmbda, state_value, next_state_value, reward, done
    )
    v2 = vec_td_lambda_advantage_estimate(
        gamma_tensor, lmbda, state_value, next_state_value, reward, done
    )

    torch.testing.assert_close(v1, v2, rtol=1e-4, atol=1e-4)

    # # same with last done being true
    done[..., -1, :] = True  # terminating trajectory
    gamma_tensor[..., -1, :] = 0.0

    v1 = vec_td_lambda_advantage_estimate(
        gamma, lmbda, state_value, next_state_value, reward, done
    )
    v2 = vec_td_lambda_advantage_estimate(
        gamma_tensor, lmbda, state_value, next_state_value, reward, done
    )

    torch.testing.assert_close(v1, v2, rtol=1e-4, atol=1e-4)


@pytest.mark.parametrize("device", get_available_devices())
@pytest.mark.parametrize("gamma", [0.5, 0.99, 0.1])
@pytest.mark.parametrize("lmbda", [0.1, 0.5, 0.99])
@pytest.mark.parametrize("N", [(3,), (7, 3)])
@pytest.mark.parametrize("T", [3, 5, 50])
def test_vectdlambda_tensor_gamma(device, gamma, lmbda, N, T, dtype_fixture):  # noqa
    """Tests td_lambda_advantage_estimate against vec_td_lambda_advantage_estimate
    with gamma being a tensor or a scalar

    """

    torch.manual_seed(0)

    done = torch.zeros(*N, T, 1, device=device, dtype=torch.bool)
    reward = torch.randn(*N, T, 1, device=device)
    state_value = torch.randn(*N, T, 1, device=device)
    next_state_value = torch.randn(*N, T, 1, device=device)

    gamma_tensor = torch.full((*N, T, 1), gamma, device=device)

    v1 = td_lambda_advantage_estimate(
        gamma, lmbda, state_value, next_state_value, reward, done
    )
    v2 = vec_td_lambda_advantage_estimate(
        gamma_tensor, lmbda, state_value, next_state_value, reward, done
    )

    torch.testing.assert_close(v1, v2, rtol=1e-4, atol=1e-4)

    # same with last done being true
    done[..., -1, :] = True  # terminating trajectory
    gamma_tensor[..., -1, :] = 0.0

    v1 = td_lambda_advantage_estimate(
        gamma, lmbda, state_value, next_state_value, reward, done
    )
    v2 = vec_td_lambda_advantage_estimate(
        gamma_tensor, lmbda, state_value, next_state_value, reward, done
    )

    torch.testing.assert_close(v1, v2, rtol=1e-4, atol=1e-4)


@pytest.mark.parametrize("device", get_available_devices())
@pytest.mark.parametrize("lmbda", [0.1, 0.5, 0.99])
@pytest.mark.parametrize("N", [(3,), (7, 3)])
@pytest.mark.parametrize("T", [50, 3])
@pytest.mark.parametrize("rolling_gamma", [True, False, None])
def test_vectdlambda_rand_gamma(
    device, lmbda, N, T, rolling_gamma, dtype_fixture  # noqa
):
    """Tests td_lambda_advantage_estimate against vec_td_lambda_advantage_estimate
    with gamma being a random tensor

    """
    torch.manual_seed(0)

    done = torch.zeros(*N, T, 1, device=device, dtype=torch.bool)
    reward = torch.randn(*N, T, 1, device=device)
    state_value = torch.randn(*N, T, 1, device=device)
    next_state_value = torch.randn(*N, T, 1, device=device)

    # avoid low values of gamma
    gamma_tensor = 0.5 + torch.rand_like(next_state_value) / 2

    v1 = td_lambda_advantage_estimate(
        gamma_tensor, lmbda, state_value, next_state_value, reward, done, rolling_gamma
    )
    v2 = vec_td_lambda_advantage_estimate(
        gamma_tensor, lmbda, state_value, next_state_value, reward, done, rolling_gamma
    )
    torch.testing.assert_close(v1, v2, rtol=1e-4, atol=1e-4)


@pytest.mark.parametrize("device", get_available_devices())
@pytest.mark.parametrize("gamma", [0.99, "rand"])
@pytest.mark.parametrize("N", [(3,), (3, 7)])
@pytest.mark.parametrize("T", [3, 5, 200])
@pytest.mark.parametrize("rolling_gamma", [True, False])
def test_custom_conv1d_tensor(device, gamma, N, T, rolling_gamma):
    """
    Tests the _custom_conv1d logic against a manual for-loop implementation
    """
    torch.manual_seed(0)

    if gamma == "rand":
        gamma = torch.rand(*N, T, 1, device=device)
        rand_gamma = True
    else:
        gamma = torch.full((*N, T, 1), gamma, device=device)
        rand_gamma = False

    values = torch.randn(*N, 1, T, device=device)
    out = torch.zeros(*N, 1, T, device=device)
    if rand_gamma and not rolling_gamma:
        for i in range(T):
            for j in reversed(range(i, T)):
                out[..., i] = out[..., i] * gamma[..., i, :] + values[..., j]
    else:
        prev_val = 0.0
        for i in reversed(range(T)):
            prev_val = out[..., i] = prev_val * gamma[..., i, :] + values[..., i]

    gammas = _make_gammas_tensor(gamma, T, rolling_gamma)
    gammas = gammas.cumprod(-2)
    out_custom = _custom_conv1d(values.view(-1, 1, T), gammas).reshape(values.shape)

    torch.testing.assert_close(out, out_custom, rtol=1e-4, atol=1e-4)


@pytest.mark.skipif(
    not _has_functorch,
    reason=f"no vmap allowed without functorch, error: {FUNCTORCH_ERR}",
)
@pytest.mark.parametrize(
    "dest,expected_dtype,expected_device",
    list(
        zip(
            get_available_devices(),
            [torch.float] * len(get_available_devices()),
            get_available_devices(),
        )
    )
    + [
        ["cuda", torch.float, "cuda:0"],
        ["double", torch.double, "cpu"],
        [torch.double, torch.double, "cpu"],
        [torch.half, torch.half, "cpu"],
        ["half", torch.half, "cpu"],
    ],
)
def test_shared_params(dest, expected_dtype, expected_device):
    if torch.cuda.device_count() == 0 and dest == "cuda":
        pytest.skip("no cuda device available")
    module_hidden = torch.nn.Linear(4, 4)
    td_module_hidden = SafeModule(
        module=module_hidden,
        spec=None,
        in_keys=["observation"],
        out_keys=["hidden"],
    )
    module_action = SafeModule(
        NormalParamWrapper(torch.nn.Linear(4, 8)),
        in_keys=["hidden"],
        out_keys=["loc", "scale"],
    )
    td_module_action = ProbabilisticActor(
        module=module_action,
        spec=None,
        dist_in_keys=["loc", "scale"],
        sample_out_key=["action"],
        distribution_class=TanhNormal,
        return_log_prob=True,
    )
    module_value = torch.nn.Linear(4, 1)
    td_module_value = ValueOperator(
        module=module_value,
        in_keys=["hidden"],
    )
    td_module = ActorValueOperator(td_module_hidden, td_module_action, td_module_value)

    class MyLoss(LossModule):
        def __init__(self, actor_network, qvalue_network):
            super().__init__()
            self.convert_to_functional(
                actor_network,
                "actor_network",
                create_target_params=True,
            )
            self.convert_to_functional(
                qvalue_network,
                "qvalue_network",
                3,
                create_target_params=True,
                compare_against=list(actor_network.parameters()),
            )

    actor_network = td_module.get_policy_operator()
    value_network = td_module.get_value_operator()

    loss = MyLoss(actor_network, value_network)
    # modify params
    for p in loss.parameters():
        p.data += torch.randn_like(p)

    assert len(list(loss.parameters())) == 6
    assert len(loss.actor_network_params.flatten_keys().keys()) == 4
    assert len(loss.qvalue_network_params.flatten_keys().keys()) == 4
    for p in loss.actor_network_params.flatten_keys().values():
        assert isinstance(p, nn.Parameter) or isinstance(p, Buffer)
    for i, (p1, p2) in enumerate(
        zip(
            loss.qvalue_network_params.flatten_keys().values(),
            loss.actor_network_params.flatten_keys().values(),
        )
    ):
        assert (p1 == p2).all()
        if i == 1:
            break

    # map module
    if dest == "double":
        loss = loss.double()
    elif dest == "cuda":
        loss = loss.cuda()
    elif dest == "half":
        loss = loss.half()
    else:
        loss = loss.to(dest)

    for p in loss.actor_network_params.flatten_keys().values():
        assert isinstance(p, nn.Parameter)
        assert p.dtype is expected_dtype
        assert p.device == torch.device(expected_device)
    for i, (key, qvalparam) in enumerate(
        loss.qvalue_network_params.flatten_keys(",").items()
    ):
        assert qvalparam.dtype is expected_dtype, (key, qvalparam)
        assert qvalparam.device == torch.device(expected_device), key
        assert (
            qvalparam == loss.actor_network_params[tuple(key.split(","))]
        ).all(), key
        if i == 1:
            break


if __name__ == "__main__":
    args, unknown = argparse.ArgumentParser().parse_known_args()
    pytest.main([__file__, "--capture", "no", "--exitfirst"] + unknown)<|MERGE_RESOLUTION|>--- conflicted
+++ resolved
@@ -7,23 +7,14 @@
 from copy import deepcopy
 
 _has_functorch = True
-FUNCTORCH_ERR = ""
 try:
     import functorch as ft  # noqa
 
-<<<<<<< HEAD
     make_functional_with_buffers = ft.make_functional_with_buffers
     FUNCTORCH_ERR = ""
 except ImportError as FUNCTORCH_ERR:
     _has_functorch = False
-    # make_functional_with_buffers = FunctionalModuleWithBuffers._create_from
-=======
-    make_functional_with_buffers = functorch.make_functional_with_buffers
-except ImportError as err:
-    _has_functorch = False
-    make_functional_with_buffers = FunctionalModuleWithBuffers._create_from
     FUNCTORCH_ERR = str(err)
->>>>>>> 2788f06f
 
 import numpy as np
 import pytest
@@ -278,50 +269,7 @@
         )
         return td
 
-    # @pytest.mark.skipif(
-    #     not _has_functorch, reason=f"functorch not installed: {FUNCTORCH_ERR}"
-    # )
-    # @pytest.mark.parametrize("delay_value", (False, True))
-    # @pytest.mark.parametrize("device", get_available_devices())
-    # @pytest.mark.parametrize(
-    #     "action_spec_type", ("nd_bounded", "one_hot", "categorical")
-    # )
-    # @pytest.mark.parametrize("is_nn_module", (False, True))
-    # def test_dqn(self, delay_value, device, action_spec_type, is_nn_module):
-    #     torch.manual_seed(self.seed)
-    #     actor = self._create_mock_actor(
-    #         action_spec_type=action_spec_type, device=device, is_nn_module=is_nn_module
-    #     )
-    #     td = self._create_mock_data_dqn(
-    #         action_spec_type=action_spec_type, device=device
-    #     )
-    #     loss_fn = DQNLoss(actor, gamma=0.9, loss_function="l2", delay_value=delay_value)
-    #     with _check_td_steady(td):
-    #         loss = loss_fn(td)
-    #     assert loss_fn.priority_key in td.keys()
-    #
-    #     sum([item for _, item in loss.items()]).backward()
-    #     assert torch.nn.utils.clip_grad.clip_grad_norm_(actor.parameters(), 1.0) > 0.0
-    #
-    #     # Check param update effect on targets
-    #     target_value = [p.clone() for p in loss_fn.target_value_network_params]
-    #     for p in loss_fn.parameters():
-    #         p.data += torch.randn_like(p)
-    #     target_value2 = [p.clone() for p in loss_fn.target_value_network_params]
-    #     if loss_fn.delay_value:
-    #         assert all((p1 == p2).all() for p1, p2 in zip(target_value, target_value2))
-    #     else:
-    #         assert not any(
-    #             (p1 == p2).any() for p1, p2 in zip(target_value, target_value2)
-    #         )
-    #
-    #     # check that policy is updated after parameter update
-    #     parameters = [p.clone() for p in actor.parameters()]
-    #     for p in loss_fn.parameters():
-    #         p.data += torch.randn_like(p)
-    #     assert all((p1 != p2).all() for p1, p2 in zip(parameters, actor.parameters()))
-
-    # @pytest.mark.skipif(_has_functorch, reason="functorch installed")
+
     @pytest.mark.parametrize("delay_value", (False, True))
     @pytest.mark.parametrize("device", get_available_devices())
     @pytest.mark.parametrize(
@@ -359,69 +307,6 @@
             p.data += torch.randn_like(p)
         assert all((p1 != p2).all() for p1, p2 in zip(parameters, actor.parameters()))
 
-    # @pytest.mark.skipif(
-    #     not _has_functorch, reason=f"functorch not installed: {FUNCTORCH_ERR}"
-    # )
-    # @pytest.mark.parametrize("n", range(4))
-    # @pytest.mark.parametrize("delay_value", (False, True))
-    # @pytest.mark.parametrize("device", get_available_devices())
-    # @pytest.mark.parametrize(
-    #     "action_spec_type", ("nd_bounded", "one_hot", "categorical")
-    # )
-    # def test_dqn_batcher(self, n, delay_value, device, action_spec_type, gamma=0.9):
-    #     torch.manual_seed(self.seed)
-    #     actor = self._create_mock_actor(
-    #         action_spec_type=action_spec_type, device=device
-    #     )
-    #
-    #     td = self._create_seq_mock_data_dqn(
-    #         action_spec_type=action_spec_type, device=device
-    #     )
-    #     loss_fn = DQNLoss(
-    #         actor, gamma=gamma, loss_function="l2", delay_value=delay_value
-    #     )
-    #
-    #     ms = MultiStep(gamma=gamma, n_steps_max=n).to(device)
-    #     ms_td = ms(td.clone())
-    #
-    #     with _check_td_steady(ms_td):
-    #         loss_ms = loss_fn(ms_td)
-    #     assert loss_fn.priority_key in ms_td.keys()
-    #
-    #     with torch.no_grad():
-    #         loss = loss_fn(td)
-    #     if n == 0:
-    #         assert_allclose_td(td, ms_td.select(*list(td.keys())))
-    #         _loss = sum([item for _, item in loss.items()])
-    #         _loss_ms = sum([item for _, item in loss_ms.items()])
-    #         assert (
-    #             abs(_loss - _loss_ms) < 1e-3
-    #         ), f"found abs(loss-loss_ms) = {abs(loss - loss_ms):4.5f} for n=0"
-    #     else:
-    #         with pytest.raises(AssertionError):
-    #             assert_allclose_td(loss, loss_ms)
-    #     sum([item for _, item in loss_ms.items()]).backward()
-    #     assert torch.nn.utils.clip_grad.clip_grad_norm_(actor.parameters(), 1.0) > 0.0
-    #
-    #     # Check param update effect on targets
-    #     target_value = [p.clone() for p in loss_fn.target_value_network_params]
-    #     for p in loss_fn.parameters():
-    #         p.data += torch.randn_like(p)
-    #     target_value2 = [p.clone() for p in loss_fn.target_value_network_params]
-    #     if loss_fn.delay_value:
-    #         assert all((p1 == p2).all() for p1, p2 in zip(target_value, target_value2))
-    #     else:
-    #         assert not any(
-    #             (p1 == p2).any() for p1, p2 in zip(target_value, target_value2)
-    #         )
-    #
-    #     # check that policy is updated after parameter update
-    #     parameters = [p.clone() for p in actor.parameters()]
-    #     for p in loss_fn.parameters():
-    #         p.data += torch.randn_like(p)
-    #     assert all((p1 != p2).all() for p1, p2 in zip(parameters, actor.parameters()))
-
-    # @pytest.mark.skipif(_has_functorch, reason="functorch installed")
     @pytest.mark.parametrize("n", range(4))
     @pytest.mark.parametrize("delay_value", (False, True))
     @pytest.mark.parametrize("device", get_available_devices())
@@ -481,55 +366,6 @@
             p.data += torch.randn_like(p)
         assert all((p1 != p2).all() for p1, p2 in zip(parameters, actor.parameters()))
 
-    # @pytest.mark.skipif(
-    #     not _has_functorch, reason=f"functorch not installed: {FUNCTORCH_ERR}"
-    # )
-    # @pytest.mark.parametrize("atoms", range(4, 10))
-    # @pytest.mark.parametrize("delay_value", (False, True))
-    # @pytest.mark.parametrize("device", get_devices())
-    # @pytest.mark.parametrize(
-    #     "action_spec_type", ("mult_one_hot", "one_hot", "categorical")
-    # )
-    # @pytest.mark.parametrize("is_nn_module", (False, True))
-    # def test_distributional_dqn(
-    #     self, atoms, delay_value, device, action_spec_type, is_nn_module, gamma=0.9
-    # ):
-    #     torch.manual_seed(self.seed)
-    #     actor = self._create_mock_distributional_actor(
-    #         action_spec_type=action_spec_type, atoms=atoms, is_nn_module=is_nn_module
-    #     ).to(device)
-    #
-    #     td = self._create_mock_data_dqn(
-    #         action_spec_type=action_spec_type, atoms=atoms
-    #     ).to(device)
-    #     loss_fn = DistributionalDQNLoss(actor, gamma=gamma, delay_value=delay_value)
-    #
-    #     with _check_td_steady(td):
-    #         loss = loss_fn(td)
-    #     assert loss_fn.priority_key in td.keys()
-    #
-    #     sum([item for _, item in loss.items()]).backward()
-    #     assert torch.nn.utils.clip_grad.clip_grad_norm_(actor.parameters(), 1.0) > 0.0
-    #
-    #     # Check param update effect on targets
-    #     target_value = [p.clone() for p in loss_fn.target_value_network_params]
-    #     for p in loss_fn.parameters():
-    #         p.data += torch.randn_like(p)
-    #     target_value2 = [p.clone() for p in loss_fn.target_value_network_params]
-    #     if loss_fn.delay_value:
-    #         assert all((p1 == p2).all() for p1, p2 in zip(target_value, target_value2))
-    #     else:
-    #         assert not any(
-    #             (p1 == p2).any() for p1, p2 in zip(target_value, target_value2)
-    #         )
-    #
-    #     # check that policy is updated after parameter update
-    #     parameters = [p.clone() for p in actor.parameters()]
-    #     for p in loss_fn.parameters():
-    #         p.data += torch.randn_like(p)
-    #     assert all((p1 != p2).all() for p1, p2 in zip(parameters, actor.parameters()))
-
-    @pytest.mark.skipif(_has_functorch, reason="functorch installed")
     @pytest.mark.parametrize("atoms", range(4, 10))
     @pytest.mark.parametrize("delay_value", (False, True))
     @pytest.mark.parametrize("device", get_devices())
