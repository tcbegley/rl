# Copyright (c) Meta Platforms, Inc. and affiliates.
#
# This source code is licensed under the MIT license found in the
# LICENSE file in the root directory of this source tree.

import argparse
import zipfile
from copy import deepcopy
from pathlib import Path

import numpy as np
import pytest
import torch
import torch.nn.functional as F

from _utils_internal import get_default_devices
from tensordict import is_tensor_collection, MemmapTensor, TensorDict, TensorDictBase
from tensordict.nn import TensorDictModule
from torchrl.data.rlhf import TensorDictTokenizer
from torchrl.data.rlhf.dataset import (
    _has_datasets,
    _has_transformers,
    get_dataloader,
    TokenizedDatasetLoader,
)
from torchrl.data.rlhf.prompt import PromptData, PromptTensorDictTokenizer
from torchrl.data.rlhf.reward import PairwiseDataset, pre_tokenization_hook
from torchrl.data.rlhf.utils import RolloutFromModel
from torchrl.modules.models.rlhf import GPT2RewardModel

HERE = Path(__file__).parent


@pytest.fixture
def tmpdir1(tmp_path_factory):
    yield tmp_path_factory.mktemp("tmpdir1")


@pytest.fixture(scope="session")
def minidata_dir_comparison(tmp_path_factory):
    dest = tmp_path_factory.mktemp("comparisons")
    dataset_path = HERE / "assets" / "openai_summarize_comparisons.zip"
    with zipfile.ZipFile(dataset_path, "r") as zip_ref:
        zip_ref.extractall(dest)
        yield dest / Path(dataset_path).stem


@pytest.fixture(scope="session")
def minidata_dir_tldr(tmp_path_factory):
    dest = tmp_path_factory.mktemp("tldr")
    dataset_path = HERE / "assets" / "openai_summarize_tldr.zip"
<<<<<<< HEAD
    with zipfile.ZipFile(dataset_path, "r") as zip_ref:
        zip_ref.extractall(dest)
        yield dest / Path(dataset_path).stem


@pytest.fixture(scope="session")
def tldr_batch_dir(tmp_path_factory):
    dest = tmp_path_factory.mktemp("tldr_batch")
    dataset_path = HERE / "assets" / "tldr_batch.zip"
    with zipfile.ZipFile(dataset_path, "r") as zip_ref:
        zip_ref.extractall(dest)
        yield dest / Path(dataset_path).stem
=======
    with zipfile.ZipFile(dataset_path, "r") as zip_ref:
        zip_ref.extractall(dest)
        yield dest / Path(dataset_path).stem


@pytest.fixture(scope="session")
def tldr_batch_dir(tmp_path_factory):
    dest = tmp_path_factory.mktemp("tldr_batch")
    dataset_path = HERE / "assets" / "tldr_batch.zip"
    with zipfile.ZipFile(dataset_path, "r") as zip_ref:
        zip_ref.extractall(dest)
        yield dest / Path(dataset_path).stem
>>>>>>> d12afa06


@pytest.mark.skipif(
    not (_has_transformers and _has_datasets), reason="missing dependencies"
)
@pytest.mark.parametrize("max_length", [12, 550])
@pytest.mark.parametrize(
    "dataset,make_process_fn,pre_tokenization_hook",
    [
        (
            "comp",
            TensorDictTokenizer,
            pre_tokenization_hook,
        ),
        (
            "tldr",
            PromptTensorDictTokenizer,
            None,
        ),
    ],
)
def test_create_or_load_dataset(
    tmpdir1,
    minidata_dir_tldr,
    minidata_dir_comparison,
    max_length,
    dataset,
    make_process_fn,
    pre_tokenization_hook,
    mocker,
):
    # test caching of the values
    lmemmap_save = deepcopy(TensorDict.load_memmap)
    mocked_hello = mocker.patch("tensordict.TensorDict.load_memmap")
    mocked_hello.side_effect = lmemmap_save
    if dataset == "tldr":
        dataset = minidata_dir_tldr
    elif dataset == "comp":
        dataset = minidata_dir_comparison
    else:
        raise NotImplementedError

    for i in range(2):
        data = TokenizedDatasetLoader(
            split="train",
            max_length=max_length,
            dataset_name=dataset,
            tokenizer_fn=make_process_fn,
            pre_tokenization_hook=pre_tokenization_hook,
            from_disk=True,
            root_dir=tmpdir1,
        ).load()
        if i == 0:
            mocked_hello.assert_not_called()
        else:
            mocked_hello.assert_called()

        assert isinstance(data, TensorDict)
        # assert "train" in data.keys(), data
        # assert ("train", str(max_length)) in data.keys(True), data
        for val in data.values(True, True):
            if val.ndim > 1:
                assert val.shape[1] == max_length


@pytest.mark.skipif(
    not (_has_transformers and _has_datasets), reason="missing dependencies"
)
@pytest.mark.parametrize("max_length", [12, 550])
@pytest.mark.parametrize(
    "dataset,make_process_fn,pre_tokenization_hook,split",
    [
        ("comp", TensorDictTokenizer, pre_tokenization_hook, "train"),
        ("comp", TensorDictTokenizer, pre_tokenization_hook, "valid1"),
        ("tldr", PromptTensorDictTokenizer, None, "train"),
        ("tldr", PromptTensorDictTokenizer, None, "valid"),
    ],
)
def test_preproc_data(
    tmpdir1,
    max_length,
    dataset,
    make_process_fn,
    pre_tokenization_hook,
    minidata_dir_tldr,
    minidata_dir_comparison,
    split,
):
    import datasets

    if dataset == "tldr":
        dataset = minidata_dir_tldr
    elif dataset == "comp":
        dataset = minidata_dir_comparison
    else:
        raise NotImplementedError
    loader = TokenizedDatasetLoader(
        split=split,
        max_length=max_length,
        dataset_name=dataset,
        tokenizer_fn=make_process_fn,
        pre_tokenization_hook=pre_tokenization_hook,
        from_disk=True,
        root_dir=tmpdir1,
        valid_size=500,
    )
    dataset = loader._load_dataset()
    assert isinstance(dataset, datasets.Dataset)
    dataset = loader._tokenize(dataset)
    assert isinstance(dataset, TensorDictBase)


@pytest.mark.skipif(
    not (_has_transformers and _has_datasets), reason="missing dependencies"
)
@pytest.mark.parametrize("suffix", ["c", ("c", "d")])
def test_dataset_to_tensordict(tmpdir, suffix):
    import datasets

    dataset = datasets.Dataset.from_dict({"a": np.zeros((10,)), "b": np.ones((10,))})
    td = TokenizedDatasetLoader.dataset_to_tensordict(dataset, tmpdir, prefix=suffix)
    if suffix == "c":
        assert ("c", "a") in td.keys(True)
        assert ("c", "b") in td.keys(True)
    else:
        assert ("c", "d", "a") in td.keys(True)
        assert ("c", "d", "b") in td.keys(True)
    assert isinstance(td.get((suffix, "a")), MemmapTensor)
    assert isinstance(td.get((suffix, "b")), MemmapTensor)


@pytest.mark.skipif(
    not (_has_transformers and _has_datasets), reason="missing dependencies"
)
@pytest.mark.parametrize("batch_size", [5, 6])
@pytest.mark.parametrize("block_size", [15, 50])
@pytest.mark.parametrize(
    "tensorclass_type,dataset",
    [
        (PromptData, "tldr"),
        (PairwiseDataset, "comp"),
    ],
)
@pytest.mark.parametrize("device", get_default_devices())
@pytest.mark.parametrize("split", ["train"])
@pytest.mark.parametrize("infinite", [True, False])
def test_get_dataloader(
    tmpdir1,
    tensorclass_type,
    batch_size,
    block_size,
    device,
    dataset,
    split,
    infinite,
    minidata_dir_tldr,
    minidata_dir_comparison,
):
    if dataset == "tldr":
        dataset = minidata_dir_tldr
    elif dataset == "comp":
        dataset = minidata_dir_comparison
    else:
        raise NotImplementedError
    dl = get_dataloader(
        batch_size,
        block_size,
        tensorclass_type,
        device,
        dataset_name=dataset,
        infinite=infinite,
        prefetch=0,
        split=split,
        root_dir=tmpdir1,
        from_disk=True,
    )
    for data in dl:  # noqa: B007
        break
    assert data.shape[0] == batch_size
    for value in data.values():
        if value.ndim > 1:
            assert value.shape[1] == block_size
    assert data.device == device
    if infinite:
        assert not is_tensor_collection(dl)
    else:
        assert not is_tensor_collection(dl)


@pytest.mark.skipif(
    not (_has_transformers and _has_datasets), reason="missing dependencies"
)
class TestTokenizers:
    @pytest.mark.parametrize("max_length", [10, 15])
    @pytest.mark.parametrize("key", ["text", "other"])
    @pytest.mark.parametrize("padding", ["max_length"])
    @pytest.mark.parametrize("truncation", [True, False])
    @pytest.mark.parametrize("return_tensordict", [True, False])
    @pytest.mark.parametrize("device", get_default_devices())
    def test_tensordict_tokenizer(
        self, max_length, key, padding, truncation, return_tensordict, device
    ):
        from transformers import AutoTokenizer

        tokenizer = AutoTokenizer.from_pretrained("gpt2")
        tokenizer.pad_token = 100
        process = TensorDictTokenizer(
            tokenizer,
            max_length=max_length,
            key=key,
            padding=padding,
            truncation=truncation,
            return_tensordict=return_tensordict,
            device=device,
        )
        example = {
            key: [
                "Knock, knock.",
                "Who's there?",
                "Lettuce.",
                "Lettuce who?",
                "Lettuce in, it's cold out here!",
            ]
        }
        if not truncation and return_tensordict and max_length == 10:
            with pytest.raises(ValueError, match="TensorDict conversion only supports"):
                out = process(example)
            return
        out = process(example)
        if return_tensordict:
            assert out.get("input_ids").shape[-1] == max_length
        else:
            obj = out.get("input_ids")
            while not isinstance(obj[-1], int):
                obj = obj[-1]
            if not truncation:
                assert len(obj) >= max_length
            else:
                assert len(obj) == max_length

    @pytest.mark.parametrize("max_length", [10, 15])
    @pytest.mark.parametrize("key", ["text", "other"])
    @pytest.mark.parametrize("padding", ["max_length"])
    @pytest.mark.parametrize("truncation", [True, False])
    @pytest.mark.parametrize("return_tensordict", [True, False])
    @pytest.mark.parametrize("device", get_default_devices())
    def test_prompt_tensordict_tokenizer(
        self, max_length, key, padding, truncation, return_tensordict, device
    ):
        from transformers import AutoTokenizer

        tokenizer = AutoTokenizer.from_pretrained("gpt2")
        tokenizer.pad_token = 100
        process = PromptTensorDictTokenizer(
            tokenizer,
            max_length=max_length,
            key=key,
            padding=padding,
            truncation=truncation,
            return_tensordict=return_tensordict,
            device=device,
        )
        example = {
            key: [
                "Knock, knock.",
                "Who's there?",
                "Lettuce.",
                "Lettuce who?",
                "Lettuce in, it's cold out here!",
            ],
            "label": ["right", "wrong", "right", "wrong", "right"],
        }
        if not truncation and return_tensordict and max_length == 10:
            with pytest.raises(ValueError, match="TensorDict conversion only supports"):
                out = process(example)
            return
        out = process(example)
        if return_tensordict:
            assert out.get("input_ids").shape[-1] == max_length
        else:
            obj = out.get("input_ids")
            while not isinstance(obj[-1], int):
                obj = obj[-1]
            if not truncation:
                assert len(obj) >= max_length
            else:
                assert len(obj) == max_length


@pytest.mark.skipif(
    not (_has_transformers and _has_datasets), reason="missing dependencies"
)
@pytest.mark.parametrize("batch_size", [5, 6])
@pytest.mark.parametrize("block_size", [550, 560])
@pytest.mark.parametrize("device", get_default_devices())
def test_reward_model(tmpdir1, minidata_dir_comparison, batch_size, block_size, device):
    dl = get_dataloader(
        batch_size,
        block_size,
        PairwiseDataset,
        device,
        dataset_name=minidata_dir_comparison,
        infinite=True,
        prefetch=0,
        split="train",
        root_dir=tmpdir1,
        from_disk=True,
    )

    reward_model = GPT2RewardModel().to(device)

    batch = next(dl)
    chosen_rewards, chosen_end_scores = reward_model(
        input_ids=batch.chosen_data.input_ids,
        attention_mask=batch.chosen_data.attention_mask,
    )
    rejected_rewards, _ = reward_model(
        input_ids=batch.rejected_data.input_ids,
        attention_mask=batch.rejected_data.attention_mask,
    )

    assert chosen_rewards.shape == torch.Size([batch_size, block_size])
    assert chosen_end_scores.shape == torch.Size([batch_size])

    batch.chosen_data.rewards = chosen_rewards
    batch.rejected_data.rewards = rejected_rewards

    loss = reward_model.compute_reward_loss(batch.chosen_data, batch.rejected_data)
    assert loss.shape == torch.Size([])


@pytest.mark.skipif(
    not (_has_transformers and _has_datasets), reason="missing dependencies"
)
class TestRollout:
    kl_coef = 0.1

    @staticmethod
    def init_transformer(device="cpu", as_tensordictmodule=True, inference=False):
        from transformers import GPT2Config, GPT2LMHeadModel

        model = GPT2LMHeadModel(GPT2Config())
        model.to(device)

        if as_tensordictmodule:
            model = TensorDictModule(
                model,
                in_keys={
                    "input_ids": "input_ids",
                    "attention_mask": "attention_mask",
                    "labels": "labels",
                },
                out_keys=["logits"] if inference else ["loss", "logits"],
            )
        return model

    @staticmethod
    def init_reward_model(device=None):
        model = GPT2RewardModel()
        model.to(device)

        model = TensorDictModule(
            model,
            in_keys=["input_ids", "attention_mask"],
            out_keys=["rewards", "end_scores"],
        )
        return model

    @staticmethod
    def _get_dummy_batch(batch_dir):
        return PromptData.from_tensordict(TensorDict.load_memmap(batch_dir))

    @property
    def _model(self):
        return self.init_transformer(
            as_tensordictmodule=False,
            inference=True,
        )

    @property
    def _ref_model(self):
        return self.init_transformer(
            as_tensordictmodule=False,
            inference=True,
        )

    @property
    def _reward_model(self):
        return self.init_reward_model()

    def _get_rollout_model(self, max_new_tokens=10):
        return RolloutFromModel(
            self._model, self._ref_model, self._reward_model, max_new_tokens
        )

    def test_padded_right_to_left(self):
        x = torch.arange(12).view(3, 4)
        x[0, -2:] = 100
        x[1, -1:] = 100
        x[2, -3:] = 100
        y = RolloutFromModel._padded_right_to_left(x, eos_token_id=100)
        y_test = torch.tensor([[100, 100, 0, 1], [100, 4, 5, 6], [100, 100, 100, 8]])
        assert (y == y_test).all()

    @pytest.mark.parametrize("right_padded", [False, True])
    @pytest.mark.parametrize("sequence_length", [None, 5])
    def test_padded_left_to_right(self, right_padded, sequence_length):
        x = torch.arange(12).view(3, 4)
        x[0, :2] = 100
        x[1, :1] = 100
        x[2, :3] = 100
        if right_padded:
            x[..., -1] = 100
        y = RolloutFromModel._padded_left_to_right(
            x, eos_token_id=100, sequence_length=sequence_length
        )
        if not right_padded:
            y_test = torch.tensor(
                [[2, 3, 100, 100], [5, 6, 7, 100], [11, 100, 100, 100]]
            )
        else:
            y_test = torch.tensor(
                [[2, 100, 100, 100], [5, 6, 100, 100], [100, 100, 100, 100]]
            )
        if sequence_length:
            y_test = F.pad(y_test, (0, 1), value=100)

        assert (y == y_test).all()

    @pytest.mark.parametrize("batch_size", [2])
    @pytest.mark.parametrize("max_new_tokens", [10])
    @pytest.mark.parametrize("use_max", [True, False])
    def test_get_scores(self, batch_size, max_new_tokens, use_max):
        scores = torch.arange(batch_size * max_new_tokens**2, dtype=torch.float).view(
            batch_size, max_new_tokens, max_new_tokens
        )
        gen_tokens = torch.arange(max_new_tokens).expand(1, max_new_tokens)
        scores_comp = self._get_rollout_model(
            max_new_tokens=max_new_tokens
        )._get_scores(scores.unbind(1), generated_tokens=gen_tokens, use_max=use_max)
        if not use_max:
            assert (
                scores_comp.squeeze()
                == torch.diagonal(scores.log_softmax(-1), 0, -2, -1).squeeze()
            ).all()
        else:
            assert (
                scores_comp.squeeze() == scores.log_softmax(-1)[..., -1].squeeze()
            ).all()

    def test_generate(self, tldr_batch_dir, max_new_tokens=10):
        model = self._get_rollout_model(max_new_tokens)
        batch = self._get_dummy_batch(tldr_batch_dir)
        generated, log_probs, log_ratio = model.generate(batch)
        batch_size = batch.shape[0]

        assert generated.shape == torch.Size(
            [batch_size, batch.input_ids.shape[1] + max_new_tokens]
        )
        assert log_probs.shape == torch.Size([batch_size, max_new_tokens, 1])
        assert (log_probs <= 0).all().item()
        assert log_ratio.shape == torch.Size([batch_size, max_new_tokens])

    def test_rollout_from_data(self, tldr_batch_dir, max_new_tokens=10):
        model = self._get_rollout_model(max_new_tokens)
        batch = self._get_dummy_batch(tldr_batch_dir)
        td = model.rollout_from_data(batch)
        batch_size = batch.shape[0]

        expected_keys = {
            ("next", "attention_mask"),
            ("next", "done"),
            ("next", "input_ids"),
            ("next", "reward"),
            "action",
            "attention_mask",
            "input_ids",
            "sample_log_prob",
        }
        keys = set(td.keys(True, True))
        assert all(key in keys for key in expected_keys)
        assert td.batch_size == torch.Size([batch_size, max_new_tokens])


if __name__ == "__main__":
    args, unknown = argparse.ArgumentParser().parse_known_args()
    pytest.main([__file__, "--capture", "no", "--exitfirst"] + unknown)<|MERGE_RESOLUTION|>--- conflicted
+++ resolved
@@ -49,7 +49,6 @@
 def minidata_dir_tldr(tmp_path_factory):
     dest = tmp_path_factory.mktemp("tldr")
     dataset_path = HERE / "assets" / "openai_summarize_tldr.zip"
-<<<<<<< HEAD
     with zipfile.ZipFile(dataset_path, "r") as zip_ref:
         zip_ref.extractall(dest)
         yield dest / Path(dataset_path).stem
@@ -62,20 +61,6 @@
     with zipfile.ZipFile(dataset_path, "r") as zip_ref:
         zip_ref.extractall(dest)
         yield dest / Path(dataset_path).stem
-=======
-    with zipfile.ZipFile(dataset_path, "r") as zip_ref:
-        zip_ref.extractall(dest)
-        yield dest / Path(dataset_path).stem
-
-
-@pytest.fixture(scope="session")
-def tldr_batch_dir(tmp_path_factory):
-    dest = tmp_path_factory.mktemp("tldr_batch")
-    dataset_path = HERE / "assets" / "tldr_batch.zip"
-    with zipfile.ZipFile(dataset_path, "r") as zip_ref:
-        zip_ref.extractall(dest)
-        yield dest / Path(dataset_path).stem
->>>>>>> d12afa06
 
 
 @pytest.mark.skipif(
