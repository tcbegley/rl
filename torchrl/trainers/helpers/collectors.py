--- conflicted
+++ resolved
@@ -4,25 +4,21 @@
 # LICENSE file in the root directory of this source tree.
 
 from dataclasses import dataclass, field
-from typing import Any, Callable, Dict, List, Optional, Type, Union
+from typing import Callable, List, Optional, Type, Union, Dict, Any
 
 from tensordict.nn import TensorDictModuleWrapper
 from tensordict.tensordict import TensorDictBase
 
 from torchrl.collectors.collectors import (
     _DataCollector,
+    SyncDataCollector,
     MultiaSyncDataCollector,
     MultiSyncDataCollector,
-    SyncDataCollector,
 )
 from torchrl.data import MultiStep
 from torchrl.envs import ParallelEnv
 from torchrl.envs.common import EnvBase
-<<<<<<< HEAD
 from torchrl.modules import ProbabilisticTensorDictModule
-=======
-from torchrl.modules import ProbabilisticTensorDictModule, TensorDictModuleWrapper
->>>>>>> d27d0700
 
 
 def sync_async_collector(
